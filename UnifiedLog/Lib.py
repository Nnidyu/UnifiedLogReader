<<<<<<< HEAD
# # # # # # # # # # # # # # # # # # # # # # # # # # # # # # # # # # # # # # # 
# Unified log reader library
# Script Name   : UnifiedLogLib.py
# Author        : Yogesh Khatri
# Last Updated  : 2019-02-05
# Purpose/Usage : This library will read unified logs (.traceV3 files)
# Notes         : Needs python2 (not python3 ready yet!)
#
# Currently this is tested on version 17(0x11) of the tracev3 file used in 
# macOS Sierra (10.12.5) and above (including Mojave 10.14.2). It will not
# work on Sierra (10.12) as it uses version 14(0xE), a later update will
# address this.
#
# MIT License
#
# Copyright (c) 2019 Yogesh Khatri (@swiftforensics)
#
# Permission is hereby granted, free of charge, to any person obtaining a copy
# of this software and associated documentation files (the "Software"), to deal
# in the Software without restriction, including without limitation the rights
# to use, copy, modify, merge, publish, distribute, sublicense, and/or sell
# copies of the Software, and to permit persons to whom the Software is
# furnished to do so, subject to the following conditions:
#
# The above copyright notice and this permission notice shall be included in all
# copies or substantial portions of the Software.
#
# THE SOFTWARE IS PROVIDED "AS IS", WITHOUT WARRANTY OF ANY KIND, EXPRESS OR
# IMPLIED, INCLUDING BUT NOT LIMITED TO THE WARRANTIES OF MERCHANTABILITY,
# FITNESS FOR A PARTICULAR PURPOSE AND NONINFRINGEMENT. IN NO EVENT SHALL THE
# AUTHORS OR COPYRIGHT HOLDERS BE LIABLE FOR ANY CLAIM, DAMAGES OR OTHER
# LIABILITY, WHETHER IN AN ACTION OF CONTRACT, TORT OR OTHERWISE, ARISING FROM,
# OUT OF OR IN CONNECTION WITH THE SOFTWARE OR THE USE OR OTHER DEALINGS IN THE
# SOFTWARE.

from __future__ import print_function
from __future__ import unicode_literals

import binascii
import datetime
import ipaddress
import logging
import os
import posixpath
import re
import struct
import time

from uuid import UUID

import biplist
import lz4.block


log = logging.getLogger('UNIFIED_LOG_READER_LIB')

# FORMAT
#  Timestamp  Thread  Type  Activity  PID  PROC_NAME: (Library) [Subsystem:Category]  MESSAGE

# Timesync in-memory and persist start values not found in Tracev3

class VirtualFile(object):
    '''
        This is a virtual file object. Its purpose is to enable the same parsing code to be used
        regardless of whether your file is local or in-memory or remote accessed via your custom
        API. This base implementation operates on local files. You can inherit and override these
        functions to implement accessing files or other data stores.
    '''
    def __init__(self, path, filetype=''):
        self.path = path
        self.filename = os.path.basename(path)
        self.file_type = filetype
        self.file_pointer = None # This will be set to file or file-like object on successful open
        self.is_valid = True     # Set for corrupted or missing files
        self.file_not_found = False

    def open(self, mode='rb'):
        '''Opens a file for reading/writing, returns file pointer or None'''
        try:
            log.debug('Trying to read {} file {}'.format(self.file_type, self.path))
            self.file_pointer = open(self.path, mode)
            return self.file_pointer
        except Exception as ex:
            if str(ex).find('No such file') == -1:
                log.exception('Failed to open file {}'.format(self.path))
            else:
                log.error('Failed to open as file not found {}'.format(self.path))
                self.file_not_found = True
            self.is_valid = False
        return None

    def get_file_size(self):
        '''Returns file logical size. Must be called after file is opened'''
        if not self.file_pointer:
            raise ValueError('File pointer was invalid. File must be opened before calling get_file_size()')
        original_pos = self.file_pointer.tell()
        self.file_pointer.seek(0, 2) # seek to end
        size = self.file_pointer.tell()
        self.file_pointer.seek(original_pos)
        return size

    def close(self):
        if self.file_pointer:
            self.file_pointer.close()

class VirtualFileSystem(object):
    '''
        This class implements the file system functions that the library relies on.
        In this base class, they default to the local OS ones such as os.path.exits(),
        os.listdir() and a few others. To make them do something else, inherit the 
        class and override its methods.
    '''
    def __init__(self, virtual_file_class):
        self.virtual_file_class = virtual_file_class
    
    def path_exists(self, path):
        '''Return True if file/folder specified by 'path' exists'''
        return os.path.exists(path)
    
    def listdir(self, path):
        '''Return a list of all files/folders contained at given path'''
        return os.listdir(path)

    def is_dir(self, path):
        '''Return True if path is a directory'''
        return os.path.isdir(path)

    def path_join(self, path, *paths):
        '''Return the joined path, similar to os.path.join(path, *paths)'''
        return os.path.join(path, *paths)

    def get_virtual_file(self, path, filetype=''):
        '''Return a VirtualFile object'''
        return self.virtual_file_class(path, filetype)

def ReadAPFSTime(mac_apfs_time): # Mac APFS timestamp is nano second time epoch beginning 1970/1/1
    '''Returns datetime object, or empty string upon error'''
    if mac_apfs_time not in ( 0, None, ''):
        try:
            if type(mac_apfs_time) in (str, unicode):
                mac_apfs_time = float(mac_apfs_time)
            return datetime.datetime(1970, 1, 1) + datetime.timedelta(seconds=mac_apfs_time/1000000000.)
        except Exception as ex:
            log.error("ReadAPFSTime() Failed to convert timestamp from value " + str(mac_apfs_time) + " Error was: " + str(ex))
    return ''

def ReadNtSid(data):
    '''Reads a windows SID from its raw binary form'''
    sid = ''
    size = len(data)
    if size < 8:
        log.error('Not a windows sid')
    rev = struct.unpack("<B", data[0])[0]
    num_sub_auth = struct.unpack("<B", data[1])[0]
    authority = struct.unpack(">I", data[4:8])[0]

    if size < (8 + (num_sub_auth * 4)):
        log.error('buffer too small or truncated - cant fit all sub_auth')
        return ''
    sub_authorities = struct.unpack('<{}I'.format(num_sub_auth), data[8:8*num_sub_auth])
    sid = 'S-{}-{}-'.format(rev, authority) + '-'.join([str(sa) for sa in sub_authorities])
    return sid

def Read_CLClientManagerStateTrackerState(data):
    ''' size=0x8 int, bool '''
    locationServicesEnabledStatus, locationRestricted = struct.unpack('<ii', data[0:8])
    return str( {"locationServicesEnabledStatus":locationServicesEnabledStatus, "locationRestricted":True if locationRestricted else False} )

# _CLLocationManagerStateTrackerState
# https://github.com/nst/iOS-Runtime-Headers/blob/fbb634c78269b0169efdead80955ba64eaaa2f21/Frameworks/CoreLocation.framework/CLLocationManagerStateTracker.h

#def Read_CLDaemonStatusStateTrackerState(data):
    ''' size=0x28 
        From classdump of locationd.nsxpc from:
        https://gist.github.com/razvand/578f94748b624f4d47c1533f5a02b095
        struct Battery {
            double level;
            _Bool charged;
            _Bool connected;
            int chargerType;
            _Bool wasConnected;
        };
        struct _CLDaemonStatusStateTrackerState {
            struct Battery batteryData;
            int reachability;
            int thermalLevel;
            _Bool airplaneMode;
            _Bool batterySaverModeEnabled;
            _Bool pushServiceConnected;
            _Bool restrictedMode;
        };
        Not sure how this is 0x28 bytes!
        Sample output:
        {"restrictedMode":false,
        "pushServiceConnected":false,
            "batteryData":{"wasConnected":false,"charged":false,"level":-1,"connected":false,"chargerType":"kChargerTypeUnknown"},
         "thermalLevel":-1,
         "batterySaverModeEnabled":false,
         "reachability":"kReachabilityLarge",
         "airplaneMode":false}

    '''
    # 
    #pass


def ReadCString(data, max_len=1024):
    '''Returns a C utf8 string (excluding terminating null)'''
    pos = 0
    max_len = min(len(data), max_len)
    string = ''
    try:
        null_pos = data.find(b'\x00', 0, max_len)
        if null_pos == -1:
            log.warning("Possible corrupted string encountered")
            string = data.decode('utf8')
        else:
            string = data[0:null_pos].decode('utf8')
    except:
        log.exception('Error reading C-String')
    return string

def ReadCStringAndEndPos(data, max_len=1024):
    '''Returns a tuple containing a C utf8 string (excluding terminating null)
       and the end position in the data
       ("utf8-string", pos)
    '''
    pos = 0
    max_len = min(len(data), max_len)
    string = ''
    null_pos = -1
    try:
        null_pos = data.find(b'\x00', 0, max_len)
        if null_pos == -1:
            log.warning("Possible corrupted string encountered")
            string = data.decode('utf8')
        else:
            string = data[0:null_pos].decode('utf8')
    except:
        log.exception('Error reading C-String')
    return string, null_pos

def DecompressTraceV3(trace_file, out_file):
    ''' Creates an uncompressed version of the .traceV3 file.
        Input parameters:
        trace_file = file pointer to .traceV3 file (opened as 'rb')
        out_file   = file pointer to blank file (opened as 'wb')
        Returns True/False
    '''
    try:
        index = 0
        tag = trace_file.read(4)
        while tag:
            begin_pos = trace_file.tell() - 4
            trace_file.seek(begin_pos + 8)
            struct_len = struct.unpack('<Q', trace_file.read(8))[0]
            log.debug("index={} pos=0x{:X} tag=0x{}".format(index, begin_pos, binascii.hexlify(tag)[::-1]))

            trace_file.seek(begin_pos)
            chunk_data_incl_header = trace_file.read(16 + struct_len)
            if tag == b'\x00\x10\x00\x00': # header
                out_file.write(chunk_data_incl_header) # boot_uuid header, write to output directly
            elif tag[0] == b'\x0B':
                out_file.write(chunk_data_incl_header) # uncompressed, write to output directly
            elif tag[0] == b'\x0D':
                uncompressed = DecompressChunkData(chunk_data_incl_header[16:], struct_len)
                out_file.write(chunk_data_incl_header[0:8]) # Same Header !
                out_file.write(struct.pack('<Q', len(uncompressed))) # New size
                out_file.write(uncompressed)
            else:
                log.error('Unknown chunk tag value encountered : {}'.format(binascii.hexlify(tag)))
                out_file.write(chunk_data_incl_header)
            if struct_len % 8: # Go to QWORD boundary
                struct_len += 8 - (struct_len % 8)
            if out_file.tell() % 8: # Go to QWORD boundary on output
                out_file.write(b'\x00\x00\x00\x00\x00\x00\x00'[0:(8-out_file.tell() % 8)])
            trace_file.seek(begin_pos + 16 + struct_len)
            tag = trace_file.read(4)
            index += 1
    except Exception as ex:
        log.exception('')
        return False
    return True

def DecompressChunkData(chunk_data, data_len):
    '''Decompress an individual compressed chunk (tag=0x600D)'''
    uncompressed = b''
    if chunk_data[0:4] in [b'bv41', b'bv4-']:
        last_uncompressed = b''
        comp_start = 0 # bv** offset
        comp_header = chunk_data[comp_start:comp_start + 4]
        while (data_len > comp_start) and (comp_header != b'bv4$'):
            if comp_header == b'bv41':
                uncompressed_size, compressed_size = struct.unpack('<II', chunk_data[comp_start + 4:comp_start + 12])
                last_uncompressed = lz4.block.decompress(chunk_data[comp_start + 12: comp_start + 12 + compressed_size], uncompressed_size, dict=last_uncompressed)
                comp_start += 12 + compressed_size
                uncompressed += last_uncompressed
            elif comp_header == b'bv4-':
                uncompressed_size = struct.unpack('<I', chunk_data[comp_start + 4:comp_start + 8])[0]
                uncompressed += chunk_data[comp_start + 8:comp_start + 8 + uncompressed_size]
                comp_start += 8 + uncompressed_size
            else:
                log.error('Unknown compression value {} @ 0x{:X} - {}'.format(binascii.hexlify(comp_header), begin_pos + comp_start, comp_header))
                break
            comp_header = chunk_data[comp_start:comp_start + 4]
    else:
        log.error('Unknown compression type {}'.format(binascii.hexlify(chunk_data[16:20])))
    return uncompressed

class ExtraFileReference:
    '''Extra file reference object. Some ProcInfos have messages in more than one uuidtext file'''
    def __init__(self, data_size, uuid_file_index, u2, v_offset, id):
        self.data_size = data_size # data size
        self.uuid_file_index = uuid_file_index
        self.unknown2 = u2
        self.v_offset = v_offset # virtual offset
        self.id = id

class ProcInfo:
    def __init__(self, id, flags, uuid_file_index, dsc_file_index, proc_id1, proc_id2, pid, euid, u6, num_extra_uuid_refs, u8, num_subsys_cat_elements, u9, extra_file_refs):
        self.id = id
        self.flags = flags
        self.uuid_file_index = uuid_file_index
        self.dsc_file_index = dsc_file_index
        self.proc_id1 = proc_id1 # usually same as pid (but not always!)
        self.proc_id2 = proc_id2 # secondary pid like unique value for getting unique entries when 2 proc_info have same pid
        self.pid = pid
        self.euid = euid
        self.unk_val6 = u6
        self.num_extra_uuid_refs = num_extra_uuid_refs
        self.unk_val8 = u8
        self.num_subsys_cat_elements = num_subsys_cat_elements
        self.unk_val9 = u9

        self.items = {}    #  key = item_id, val = (subsystem, category)
        self.extra_file_refs = extra_file_refs # In addition to self.uuid_file_index

    def GetSubSystemAndCategory(self, sc_id):
        sc = self.items.get(sc_id, None)
        if sc:
            return (sc[0], sc[1])
        # Not found!
        log.error("Could not find subsystem_category_id={}".format(sc_id))
        return ('','')

class ChunkMeta:
    def __init__(self, continuous_time_first, continuous_time_last,chunk_len, compression_alg):
        self.continuous_time_first = continuous_time_first
        self.continuous_time_last = continuous_time_last
        self.length_of_chunk = chunk_len # Chunk to follow
        self.compression_alg = compression_alg # 0x100 (256) = lz4
        self.ProcInfo_Ids = []
        self.StringIndexes = []
        self.ProcInfos = {}   # key = pid
        self.Strings = {} # key = string offset

class Catalog:
    def __init__(self):
        self.ContinuousTime = 0
        self.FileObjects = []
        self.Strings = ''
        self.ProcInfos = []
        self.ChunkMetaInfo = []

    def GetProcInfoById(self, id):
        for proc_info in self.ProcInfos:
            if proc_info.id == id:
                return proc_info
        # Not found!
        log.error("ProcInfo with id={} not found".format(id))
        return None

class TraceV3():
    def __init__(self, v_fs, v_file, ts_list, uuidtext_folder_path, cached_files=None):
        '''
            Input params:
            v_fs    = VirtualFileSystem object for FS operations (listing dirs, opening files ,..)
            v_file  = VirtualFile object for .traceV3 file
            ts_list = List of TimeSync objects
            uuidtext_folder_path = Path to folder containing Uuidtext folders (and files)
            cached_files = CachedFiles object for dsc & uuidtext files (can be None)
        '''
        self.vfs = v_fs
        self.file = v_file
        # Header info
        #self.header_unknown = 0
        self.header_data_length = 0   # 0xD0 Length of remaining header
        self.header_unknown1 = 0 # 1
        self.header_unknown2 = 0 # 1
        self.header_continuousTime = 0
        self.header_item_continuousTime = 0
        self.header_timestamp = 0 # HFS time 4 bytes
        self.header_unknown5 = 0 # 0
        self.header_unknown6 = 0
        self.header_bias_in_seconds = 0
        self.header_unknown8 = 0
        self.header_unknown9 = 0
        self.ts_list = ts_list
        self.cached_files = cached_files
        self.uuidtext_folder_path = uuidtext_folder_path
        self.dsc_folder_path = v_fs.path_join(uuidtext_folder_path, "dsc")
        self.other_uuidtext = {} # cacheing uuidtext files referenced individually
        self.regex_pattern = r"%(\{[^\}]{1,64}\})?([0-9. *\-+#']{0,6})([hljztLq]{0,2})([@dDiuUxXoOfeEgGcCsSpaAFP])"
        # Regex pattern looks for strings in this format:  % {..} flags width.precision modifier specifier
        #                                                     --   -------------------   ------   ------
        #   Groups                                            g1            g2              g3       g4
        #
        self.regex = re.compile(self.regex_pattern)
        # from header items
        self.system_boot_uuid = None
        self.large_data = {} # key = ( data_ref_id << 64 | contTime ) , value = data 
        self.boot_uuid_ts_list = None
        self.chunk_read_count = 0

    def ParseChunkHeader(self, buffer, debug_file_pos):
        '''Returns tuple (tag, Subtag, DataLength)'''
        tag, subtag, data_length = struct.unpack("<IIQ", buffer)
        log.debug("Chunk {} Tag=0x{:X} Subtag=0x{:X} Data_Length=0x{:X} @ 0x{:X}".format(self.chunk_read_count, tag, subtag, data_length, debug_file_pos))
        self.chunk_read_count += 1
        return (tag, subtag, data_length)

    def ParseFileHeader(self, buffer, data_length):
        self.header_data_length = data_length
        self.header_unknown1, self.header_unknown2, self.header_continuousTime,\
        self.header_timestamp, self.header_unknown5, self.header_unknown6, self.header_bias_in_seconds,\
        self.header_unknown8, self.header_unknown9 = struct.unpack("<IIQiIIiII", buffer[0:40])
        # Read header items (Log configuration?)
        pos = 40
        while pos < data_length:
            item_id, item_length = struct.unpack("<II", buffer[pos:pos+8])
            pos += 8
            if item_id == 0x6100 :  # continuous time
                self.header_item_continuousTime = struct.unpack("<Q", buffer[pos:pos+item_length])[0]
            elif item_id == 0x6101: pass # machine hostname & model
            elif item_id == 0x6102: # uuid
                self.system_boot_uuid = UUID(bytes=buffer[pos:pos+16])
                self.boot_uuid_ts_list = GetBootUuidTimeSyncList(self.ts_list, self.system_boot_uuid)
                if not self.boot_uuid_ts_list:
                    raise ValueError('Could not get Timesync for boot uuid! Cannot parse file..')
            elif item_id == 0x6103: # timezone string
                pass
            else:                   # not yet seen item
                log.info('New header item seen, item_id=0x{:X}'.format(item_id))
            pos += item_length
        self.DebugPrintTimestampFromContTime(self.header_item_continuousTime, "File Header")

    def ProcessReferencedFile(self, uuid_string, catalog):
        '''Find, open and parse a file. Add the file object to catalog.FileObjects list'''
        # Try as dsc file, if missing, try as uuidtext, if missing, then treat as missing uuidtext
        try:
            if self.cached_files:
                dsc = self.cached_files.cached_dsc.get(uuid_string, None) # try as dsc
                if dsc:
                    catalog.FileObjects.append(dsc)
                    return
                else:
                    ut = self.cached_files.cached_uuidtext.get(uuid_string, None)
                    if ut:
                        catalog.FileObjects.append(ut)
                        return
            # Try as Dsc
            full_path = self.vfs.path_join(self.dsc_folder_path, uuid_string)
            if self.vfs.path_exists(full_path):
                dsc = Dsc(self.vfs.get_virtual_file(full_path, 'Dsc'))
                dsc.Parse()
                catalog.FileObjects.append(dsc)
            else:
                # Try as uuidtext
                is_dsc = False
                full_path = self.vfs.path_join(self.uuidtext_folder_path, uuid_string[0:2], uuid_string[2:])
                ut = Uuidtext(self.vfs.get_virtual_file(full_path, 'Uuidtext'), UUID(uuid_string))
                ut.Parse()
                catalog.FileObjects.append(ut)
        except:
            log.exception('')

    def ProcessMetaChunk(self, buffer, debug_file_pos):
        '''Read chunk with flag 0x600B, this contains metadata/catalog data'''
        len_buffer = len(buffer)
        pos = 0
        catalog = Catalog()
        offset_strings, offset_proc_info, num_proc_info_to_follow, offset_chunk_meta, num_chunks_to_follow, \
          self.ContinuousTime = struct.unpack("<HHHHQQ", buffer[0:24])
        pos = 24
        self.DebugPrintTimestampFromContTime(self.ContinuousTime, "Catalog Chunk")
        for i in range(offset_strings/16):
            file_path = binascii.hexlify(buffer[pos:pos+16]).upper()
            self.ProcessReferencedFile(file_path, catalog)
            pos += 16
        pos = offset_strings + 24 # should already be here after reading filesUsed
        catalog.Strings = buffer[pos : pos + offset_proc_info - offset_strings]
        # ProcInfos
        pos = 24 + offset_proc_info
        for i in range(num_proc_info_to_follow):
            id, flags, file_id, dsc_file_index, proc_id1, proc_id2, pid, euid, \
            u6, num_extra_uuid_refs, u8 = struct.unpack("<HHhhQIIIIII", buffer[pos:pos+40])
            pos += 40
            extra_file_refs = []
            if num_extra_uuid_refs:
                # If more than one file is referenced by this proc_info, then this section is present
                for j in range(num_extra_uuid_refs):
                    ref_data_size, ref_u2, uuid_file_index, ref_v_offset, ref_id = struct.unpack('<IIhIh', buffer[pos:pos+16])
                    extra_file_refs.append(ExtraFileReference(ref_data_size, uuid_file_index, ref_u2, ref_v_offset, ref_id))
                    pos += 16
                    # sometimes uuid_file_index is -ve, 0xFF7F (-129)
            num_subsys_cat_elements, u9 = struct.unpack("<II", buffer[pos:pos+8])
            pos += 8
            proc_info = ProcInfo(id, flags, file_id, dsc_file_index, proc_id1, proc_id2, pid, euid, u6, num_extra_uuid_refs, u8, num_subsys_cat_elements, u9, extra_file_refs)
            catalog.ProcInfos.append(proc_info)
            if num_subsys_cat_elements > 0:
                for item_index in range(num_subsys_cat_elements):
                    item_id, subsystem_offset, category_offset = struct.unpack("<HHH", buffer[pos:pos+6])
                    pos += 6
                    proc_info.items[item_id] = ( ReadCString(catalog.Strings[subsystem_offset:]), ReadCString(catalog.Strings[category_offset:]) )
                #padding
                byte_count = num_subsys_cat_elements * 6
                if byte_count < 8:
                    pos += (8 - byte_count)
                elif (byte_count % 8) > 0:
                    pos += 8 - (byte_count % 8)
        #ChunkMeta header
        pos = 24 + offset_chunk_meta
        for i in range(num_chunks_to_follow):
            c_time_first, c_time_last, chunk_len, compression_alg = struct.unpack('<QQII', buffer[pos:pos+24])
            pos += 24
            self.DebugPrintTimestampFromContTime(c_time_first, "ChunkMeta {} CTime First".format(i))
            self.DebugPrintTimestampFromContTime(c_time_last, "ChunkMeta {} CTime Last".format(i))
            chunk_meta = ChunkMeta(c_time_first, c_time_last, chunk_len, compression_alg)
            catalog.ChunkMetaInfo.append(chunk_meta)
            num_proc_info_indexes = struct.unpack('<I', buffer[pos:pos+4])[0]
            pos += 4
            chunk_meta.ProcInfo_Ids = struct.unpack('<{}H'.format(num_proc_info_indexes), buffer[pos:pos + (num_proc_info_indexes*2)])
            pos += num_proc_info_indexes*2
            for proc_info_id in chunk_meta.ProcInfo_Ids:
                # Find it in catalog.ProcInfos and insert ref in chunk_meta.ProcInfos
                #  ref is unique by using both proc_id1 and proc_id2 
                proc_info = catalog.GetProcInfoById(proc_info_id)
                if proc_info:    
                    chunk_meta.ProcInfos[ proc_info.proc_id2 | (proc_info.proc_id1 << 32) ] = proc_info
            num_string_indexes = struct.unpack('<I', buffer[pos:pos+4])[0]
            pos += 4
            chunk_meta.StringIndexes = struct.unpack('<{}H'.format(num_string_indexes), buffer[pos:pos + (num_string_indexes*2)])
            pos += num_string_indexes*2
            #padding
            if (pos % 8) != 0:
                pos += (8 - (pos % 8))
        return catalog

    def ReadLogDataBuffer2(self, buffer, buf_size, strings_buffer):
        '''
            Reads log data when data descriptors are at end of buffer
            Returns a list of items read
        '''
        data = []
        descriptors = []
        if buf_size == 0:
            return data
        
        total_items = struct.unpack('<B', buffer[-1])[0]
        pos = buf_size - 1
        if buf_size == 1:
            if total_items != 0:
                log.error('Unknown data found in log data buffer')
            return data
        
        items_read = 0
        pos -= total_items
        while items_read < total_items:
            if pos <= 0:
                break
                log.error('Error, no place for data!')
            item_size = struct.unpack('<B', buffer[pos : pos + 1])[0]
            descriptors.append(item_size)
            items_read += 1
            pos += 1
        items_read = 0
        pos = 0
        while items_read < total_items:
            size = descriptors[items_read]
            item_data = buffer[pos : pos + size]
            data.append( [0, size, item_data] )
            pos += size
            items_read += 1
        
        return data

    def ReadLogDataBuffer(self, buffer, buf_size, strings_buffer):
        '''Returns a list of items read as [ type, size, raw_value_binary_string ]'''
        global debug_log_count

        data = []
        data_descriptors=[] # [ (data_index, offset, size, data_type), .. ]
        
        unknown, total_items = struct.unpack('<BB', buffer[0:2])
        pos = 2
        pos_debug = 0
        items_read = 0
        while items_read < total_items:
            if pos >= buf_size:
                log.error('Trying to read past buffer size!')
                break
            item_type, item_size = struct.unpack('<BB', buffer[pos:pos+2])
            pos += 2
            # item_type & 1 == 1, then 'private' flag is ON ?
            # item_type & 2 == 1, then '{public}' is in fmt_string
            if item_type in (0, 1): # number
                data.append([item_type, item_size, buffer[pos:pos+item_size]])
            elif item_type == 2: # %p (printed as hex with 0x prefix)
                data.append([item_type, item_size, buffer[pos:pos+item_size]])
            elif item_type in (0x20, 0x21, 0x22, 0x40, 0x41, 0x42, 0x31, 0x32): # string descriptor 0x22={public}%s 0x4x shows as %@ (if size=0, then '(null)') 
                # byte 0xAB A=type(0=num,1=len??,2=string in stringsbuf,4=object)  B=style (0=normal,1=private,2={public})
                # 0x3- is for %.*P object types
                offset, size = struct.unpack('<HH', buffer[pos:pos+4])
                data_descriptors.append( (len(data), offset, size, item_type) )
                data.append('')
            elif item_type & 0xF0 == 0x10: #0x10, 0x12 seen # Item length only, this is usually followed by 0x31 or 0x32 item_type. If length is 0, then only 0x31 is seen.
                # Seen in strings where predicate specifies string length Eg: %.4s
                if item_size != 4:
                    log.warning('Log data Item Length was 0x{:X} instead of 0x4. item_type=0x{:X}'.format(item_size, item_type))
                size = struct.unpack('<I', buffer[pos:pos+4])
                # Not using this information anywhere as it seems redundant!
            else:
                log.warning('item_type unknown (0x{:X})'.format(item_type))
                data.append([item_type, item_size, buffer[pos:pos+item_size]])
            if item_size == 0:
                log.warning('item_size was zero!')
                break
            pos += item_size
            items_read += 1
        pos_debug = pos
        if data_descriptors:
            for desc in data_descriptors:
                data_index, offset, size, data_type = desc
                if data_type == 0x21:
                    data[data_index] = [data_type, size, strings_buffer[offset : offset + size] if size else '<private>' ]
                elif data_type == 0x40:
                    data[data_index] = [data_type, size, buffer[pos + offset : pos + offset + size] if size else '(null)' ]
                    pos_debug += size
                elif data_type == 0x41: #Is this also a ref to something else at times??
                    data[data_index] = [data_type, size, strings_buffer[offset : offset + size] if size else '<private>' ]
                    pos_debug += size
                else:
                    data[data_index] = [data_type, size, buffer[pos + offset : pos + offset + size] ]
                    pos_debug += size
        #if (total_items > 0) or (buf_size > 2):
        #    pass #log.debug(hex(unknown) + " ** " + str(data))
        #unused buffer
        #if pos_debug < buf_size:
        #    pass #log.debug("Extra Data bytes ({}) @ {} ".format(buf_size-pos_debug, pos_debug) + " ## " + binascii.hexlify(buffer[pos_debug:]))
        return data

    def RecreateMsgFromFmtStringAndData(self, format_str, data, log_file_pos):
        msg = ''
        format_str_for_regex = format_str.replace('%%', '~') # %% is to be considered literal % but will interfere with our regex, so replace it
        format_str = format_str.replace('%%', '%')           # %% replaced with % in original. Since we aren't tokenizing, we use this hack
        len_format_str = len(format_str)
        data_count = len(data)
        format_str_consumed = 0 # No. of bytes read
        last_hit_end = 0
        for index, hit in enumerate(self.regex.finditer(format_str_for_regex)):
            #log.debug('{} {} all={}  {}  {} {} {}'.format(hit.start(), hit.end(), hit.group(0), hit.group(1), hit.group(2), hit.group(3), hit.group(4)))
            hit_len = hit.end() - hit.start()
            last_hit_end = hit.end()
            msg += format_str[format_str_consumed : hit.start()] # slice from end of last hit to begin of new hit
            format_str_consumed = last_hit_end
            # Now add data from this hit
            if index >= len(data):
                msg += '<decode: missing data>' # Message provided by 'log' program for missing data
                log.error('missing data for log @ 0x{:X}'.format(log_file_pos))
                continue
            data_item = data[index]
            # msg += data from this hit
            # data_item = [type, size, raw_data]
            try:
                custom_specifier = hit.group(1)
                flags_width_precision = hit.group(2).replace('\'', '')
                length_modifier = hit.group(3)
                specifier = hit.group(4)
                data_type = data_item[0]
                data_size = data_item[1]
                raw_data  = data_item[2]
                ## In below code , length_modifier has been removed from format string, let python string formatter handle rest
                ## It has the same format, except for flags, where single-qoute is not supported in python.
                if specifier in ('d', 'D', 'i', 'u', 'U', 'x', 'X', 'o', 'O'): # uint32 according to spec! but can be 4 or 8 bytes
                    number = 0
                    if data_size == 0: # size
                        if data_type & 0x1:
                            msg += '<private>'
                        else:
                            log.error('unknown err, size=0, data_type=0x{:X}'.format(data_type))
                    else: # size should be 4 or 8
                        if specifier in ('d', 'D'): # signed int32 or int64
                            specifier = 'd'  # Python does not support 'D'
                            if   data_size == 4: number = struct.unpack("<i", raw_data)[0] 
                            elif data_size == 8: number = struct.unpack("<q", raw_data)[0] 
                            else: log.error('Unknown length ({}) for number '.format(data_size))
                        else:
                            if   data_size == 4: number = struct.unpack("<I", raw_data)[0] 
                            elif data_size == 8: number = struct.unpack("<Q", raw_data)[0] 
                            else: log.error('Unknown length ({}) for number '.format(data_size))
                            if   specifier == 'U': specifier = 'u'  # Python does not support 'U'
                            elif specifier == 'O': specifier = 'o'  # Python does not support 'O'
                        msg += ('%'+ flags_width_precision + specifier) % number
                elif specifier in ('f', 'e', 'E', 'g', 'G', 'a', 'A', 'F'): # double 64 bit (or 32 bit float if 'lf')
                    number = 0
                    if data_size == 0: # size
                        if data_type & 0x1:
                            msg += '<private>'
                        else:
                            log.error('unknown err, size=0, data_type=0x{:X}'.format(data_type))
                    else:
                        if   data_size == 8: number = struct.unpack("<d", raw_data)[0]
                        elif data_size == 4: number = struct.unpack("<f", raw_data)[0]
                        else: log.error('Unknown length ({}) for float/double '.format(data_size))
                        msg += ('%'+ flags_width_precision + specifier) % number
                elif specifier in ('c', 'C', 's', 'S', '@'):  # c is Single char but stored as 4 bytes
                    # %C & %S are unicode char, but everything in log file would be encoded as utf8, so should be the same
                    # %@ is a utf8 representation of object
                    chars = ''
                    if data_size == 0:
                        if data_type == 0x40:
                            chars = '(null)'
                        elif data_type & 0x1:
                            chars = '<private>'
                    else:
                        try:
                            chars = raw_data.decode('utf8').rstrip('\x00')
                        except Exception as ex:
                            log.error('Error decoding utf8 in log @ 0x{:X}, data was "{}", error was {}'.format(log_file_pos, binascii.hexlify(raw_data), str(ex)))
                            chars = ''
                        chars = ('%'+ (flags_width_precision if flags_width_precision.find('*')==-1 else '')  + "s") % chars # Python does not like '%.*s'
                    msg += chars
                elif specifier == 'P':  # Pointer to data of different types!
                    if not custom_specifier:
                        msg += hit.group(0)
                        log.info("Unknown data object with no custom specifier in log @ 0x{:X}".format(log_file_pos))
                        continue
                    if data_size == 0:
                        if data_type & 0x1:
                            msg += '<private>'
                        continue

                    if custom_specifier.find('uuid_t') > 0:
                        if data_size == 0: # size
                            if data_type & 0x1:
                                msg += '<private>'
                            else: log.error('unknown err, size=0, data_type=0x{:X} in log @ 0x{:X}'.format(data_type, log_file_pos))
                        else:
                            uuid = UUID(bytes=raw_data)
                            msg += str(uuid).upper()
                    elif custom_specifier.find('odtypes:mbr_details') > 0:
                        unk = raw_data[0]
                        if unk == 'D': # 0x44
                            group, pos = ReadCStringAndEndPos(raw_data[1:], len(raw_data))
                            pos += 2
                            domain = ReadCString(raw_data[pos:], len(raw_data) - pos)
                            msg += 'group: {}@{}'.format(group, domain)
                        elif unk == '#': #0x23
                            uid = struct.unpack("<I", raw_data[1:5])[0]
                            domain = ReadCString(raw_data[5:], len(raw_data) - 5)
                            msg += 'user: {}@{}'.format(uid, domain)
                        else:
                            log.error("Unknown value for mbr_details found 0x{} in log @ 0x{:X}".format(unk.encode('hex'), log_file_pos))
                    elif custom_specifier.find('odtypes:nt_sid_t') > 0: 
                        msg += ReadNtSid(raw_data)
                    elif custom_specifier.find('location:SqliteResult') > 0:
                        number = struct.unpack("<I", raw_data)[0]
                        if number >= 0 and number <=28:
                            error_codes = [ 'SQLITE_OK','SQLITE_ERROR','SQLITE_INTERNAL','SQLITE_PERM','SQLITE_ABORT','SQLITE_BUSY',
                                            'SQLITE_LOCKED','SQLITE_NOMEM','SQLITE_READONLY','SQLITE_INTERRUPT','SQLITE_IOERR',
                                            'SQLITE_CORRUPT','SQLITE_NOTFOUND','SQLITE_FULL','SQLITE_CANTOPEN','SQLITE_PROTOCOL',
                                            'SQLITE_EMPTY','SQLITE_SCHEMA','SQLITE_TOOBIG','SQLITE_CONSTRAINT','SQLITE_MISMATCH',
                                            'SQLITE_MISUSE','SQLITE_NOLFS','SQLITE_AUTH','SQLITE_FORMAT','SQLITE_RANGE',
                                            'SQLITE_NOTADB','SQLITE_NOTICE','SQLITE_WARNING']
                            msg += error_codes[number]
                        elif number == 100: msg += 'SQLITE_ROW'
                        elif number == 101: msg += 'SQLITE_DONE'
                        else:
                            msg += str(number) + " - unknown sqlite result code"
                            #https://www.sqlite.org/c3ref/c_abort.html sqlite result codes
                    elif custom_specifier.find('network:sockaddr') > 0:
                        size, family = struct.unpack("<BB", raw_data[0:2])
                        if family == 0x1E: # AF_INET6 ipv6
                            port, flowinfo = struct.unpack("<HI", raw_data[2:8])
                            ipv6 = struct.unpack(">8H", raw_data[8:24])
                            ipv6_str = u'{:X}:{:X}:{:X}:{:X}:{:X}:{:X}:{:X}:{:X}'.format(ipv6[0],ipv6[1],ipv6[2],ipv6[3],ipv6[4],ipv6[5],ipv6[6],ipv6[7])#must be unicode
                            msg += ipaddress.ip_address(ipv6_str).compressed
                        elif family == 0x02: # AF_INET ipv4
                            port = struct.unpack("<H", raw_data[2:4])
                            ipv4 = struct.unpack("<BBBB", raw_data[4:8])
                            ipv4_str = '{}.{}.{}.{}'.format(ipv4[0],ipv4[1],ipv4[2],ipv4[3])
                            msg += ipv4_str # TODO- test this, not seen yet!
                        else:
                            log.error("Unknown sock family value 0x{:X} in log @ 0x{:X}".format(family, log_file_pos))
                    # elif custom_specifier.find('_CLDaemonStatusStateTrackerState') > 0:
                    #     msg += Read_CLDaemonStatusStateTrackerState(raw_data)
                    elif custom_specifier.find('_CLClientManagerStateTrackerState') > 0:
                        msg += Read_CLClientManagerStateTrackerState(raw_data)
                    else:
                        msg += hit.group(0)
                        log.info("Unknown custom data object type '{}' data size=0x{:X} in log @ 0x{:X}".format(custom_specifier, len(raw_data), log_file_pos))
                        pass #TODO
                elif specifier == 'p':  # Should be 8bytes to be displayed as uint 32/64 in hex lowercase no leading zeroes
                    number = ''
                    if data_size == 0: # size
                        if data_type & 0x1:
                            msg += '<private>'
                        else:
                            log.error('unknown err, size=0, data_type=0x{:X} in log @ 0x{:X}'.format(data_type, log_file_pos))
                    else: # size should be 8 or 4
                        if   data_size == 8: number = struct.unpack("<Q", raw_data)[0]
                        elif data_size == 4: number = struct.unpack("<I", raw_data)[0]
                        else: log.error('Unknown length ({}) for number in log @ 0x{:X}'.format(data_size, log_file_pos))
                        msg += ('%' + flags_width_precision + 'x') % number
            except:
                log.exception('exception for log @ 0x{:X}'.format(log_file_pos))
                msg += "E-R-R-O-R"

        if format_str_consumed < len_format_str:
            # copy remaining bytes from end of last hit to end of strings
            msg += format_str[last_hit_end:]
        elif format_str_consumed > len_format_str:
            log.error('format_str_consumed ({}) > len_format_str ({})'.format(format_str_consumed, len_format_str))

        return msg

    def DebugPrintLog(self, file_pos, cont_time, timestamp, thread, level_type, activity, pid, euid, ttl, p_name, lib, sub_sys, cat, msg, signpost):
        global debug_log_count
        log.debug('{} (0x{:X}) {} ({}) 0x{:X} {} 0x{:X} {} {} '.format(debug_log_count, file_pos, \
                    ReadAPFSTime(timestamp), cont_time, thread, level_type, activity, pid, euid, ttl, p_name) + \
                    ( '[{}] '.format(signpost) if signpost else '') + \
                      '{}: '.format(p_name) + \
                    ( '({}) '.format(lib) if lib else '') + \
                    ( '[{}:{}] '.format(sub_sys, cat) if sub_sys else '') + \
                    msg
                 )

    def DebugPrintTimestampFromContTime(self, ct, msg=''):
        '''Given a continuous time value, print its human readable form'''
        ts = FindClosestTimesyncItemInList(self.boot_uuid_ts_list, ct)
        time = ts.time_stamp + ct - ts.continuousTime
        log.debug("{} timestamp={}".format(msg, ReadAPFSTime(time)))

    def DebugCheckLogLengthRemaining(self, log_length, bytes_needed, log_abs_offset):
        '''Checks if we have enough space for extracting more elements'''
        if log_length < bytes_needed:
            log.error('Log data length (0x{:X}) < {} for log @ 0x{:X}!'.format(log_length, bytes_needed, log_abs_offset))
            raise ValueError('Not enough data in log data buffer!')

    def ProcessDataChunk(self, buffer, catalog, meta_chunk_index, debug_file_pos, logs):
        '''Read chunks with flag 0x600D'''
        global debug_log_count
        len_buffer = len(buffer)
        pos = 0
        chunk_meta = catalog.ChunkMetaInfo[meta_chunk_index]
        while (pos + 16) < len_buffer:
            tag, subtag, data_size = self.ParseChunkHeader(buffer[pos:pos+16], debug_file_pos + pos)
            pos += 16
            start_skew = pos % 8 # calculate deviation from 8-byte boundary for padding later
            proc_id1, proc_id2, ttl = struct.unpack('QII', buffer[pos:pos+16]) # ttl is not for type 6001, it means something else there!
            pos2 = 16
            proc_info = self.GetProcInfo(proc_id1, proc_id2, chunk_meta)
            log_file_pos = debug_file_pos + pos + pos2 - 32
            if not proc_info: # Error checking and skipping that chunk entry, so we can parse the rest
                log.error('Could not get proc_info, skipping log @ 0x{:X}'.format(log_file_pos))
                pos += data_size
                if ((pos - start_skew) % 8):
                    # sometimes no padding after privatedata. Try to detect null byte, if so pad it.
                    if (pos+1 < len_buffer) and (buffer[pos:pos+1] == b'\x00'): 
                        pad_len = 8 - ((pos - start_skew) % 8)
                        pos += pad_len
                    else:
                        log.warning('Avoided padding for log ending @ 0x{:X}'.format(debug_file_pos + pos))
            pid = proc_info.pid
            euid = proc_info.euid
            if tag == 0x6001: #Firehose
                offset_strings, strings_v_offset, unknown4, unknown5, continuousTime \
                  = struct.unpack('<HHHHQ', buffer[pos + pos2 : pos + pos2 + 16])
                pos2 = 32
                if strings_v_offset < 4096: #data_size - offset_strings > 0x10: # Has strings
                    size_priv_data = 4096 - strings_v_offset
                    private_strings = buffer[pos + data_size - size_priv_data : pos + data_size]
                else:
                    private_strings = ''

                num_logs_debug = 0

                ts = FindClosestTimesyncItemInList(self.boot_uuid_ts_list, continuousTime)
                self.DebugPrintTimestampFromContTime(continuousTime, "Type 6001")
                
                logs_end_offset = offset_strings + 16
                while pos2 < logs_end_offset:
                    # Log item 
                    log_start_pos = pos + pos2
                    start_skew = pos2 % 8
                    u1, u2, fmt_str_v_offset, thread, ct_rel, ct_rel_upper, log_data_len = struct.unpack('<HHIQIHH', buffer[pos + pos2 : pos + pos2 + 24])
                    pos2 += 24
                    
                    ct = continuousTime + (ct_rel | (ct_rel_upper << 32))
                    # processing
                    log_file_pos = debug_file_pos + pos + pos2 - 24 
                    #log.debug('log_file_pos=0x{:X}'.format(log_file_pos))

                    ts = FindClosestTimesyncItemInList(self.boot_uuid_ts_list, ct)
                    time = ts.time_stamp + ct - ts.continuousTime
                    #log.debug("Type 6001 LOG timestamp={}".format(ReadAPFSTime(time)))
                    try: # Big Exception block for any log uncaught exception
                        dsc_cache = catalog.FileObjects[proc_info.dsc_file_index] if (proc_info.dsc_file_index != -1) else None
                        ut_cache = catalog.FileObjects[proc_info.uuid_file_index]
                        p_name = ut_cache.library_name

                        senderImagePath = '' # Can be same as processImagePath
                        processImagePath = ut_cache.library_path
                        imageOffset = 0  # Same as senderProgramCounter
                        imageUUID = ''   # Same as senderImageUUID
                        processImageUUID = ut_cache.Uuid # Can be same as imageUUID
                        parentActivityIdentifier = 0

                        ut = None
                        format_str = ''
                        lib = '' # same as senderImage?
                        priv_str_len = 0      # when has_private_data
                        priv_str_v_offset = 0 # when has_private_data
                        sub_sys = ''
                        cat = ''
                        ttl = 0
                        act_id = [0]
                        has_msg_in_uuidtext = False # main_exe     [apple]
                        has_ttl = False             # has_rules    [apple]
                        has_act_id = False
                        has_subsys = False
                        has_alternate_uuid = False  # absolute     [apple]
                        has_msg_in_dsc = False      # shared_cache [apple]
                        has_other_act_id = False
                        has_unique_pid = False
                        has_private_data = False
                        has_sp_name = False
                        has_data_ref = False
                        has_activity_unk = False # unknown flag
                        is_activity = False
                        log_type = 'Default'
                        u1_upper_byte = (u1 >> 8)
                        is_signpost = False
                        signpost_string = 'spid 0x%x,'
                        signpost_name =''
                        if u1_upper_byte & 0x80: # signpost (Default)
                            is_signpost = True
                            if u1_upper_byte & 0xC0 == 0xC0: signpost_string += ' system,'  # signpostScope
                            else:                            signpost_string += ' process,' # signpostScope
                            if u1_upper_byte & 0x82 == 0x82: signpost_string += ' end'      # signpostType
                            elif u1_upper_byte & 0x81 == 0x81: signpost_string += ' begin'
                            else:                            signpost_string += ' event'
                        elif u1_upper_byte == 0x01: 
                            log_type = 'Info'
                            if (u1 & 0x0F) == 0x02:
                                log_type ='Activity'
                                is_activity = True
                        elif u1_upper_byte == 0x02: log_type = 'Debug'
                        elif u1_upper_byte == 0x10: log_type = 'Error'
                        elif u1_upper_byte == 0x11: log_type = 'Fault'

                        if u2 & 0x7000: 
                            log.info('Unknown flag for u2 encountered u2=0x{:4X} @ 0x{:X} ct={}'.format(u2, log_file_pos, ct))
                            #raise ValueError('Unk u2 flag')
                        if u2 & 0x8000: has_sp_name = True

                        if u2 & 0x0800: has_data_ref = True
                        if u2 & 0x0400: has_ttl = True
                        if u2 & 0x0200: has_subsys = True if (not is_activity) else False 
                        if u2 & 0x0200: has_other_act_id = True if is_activity else False
                        if u2 & 0x0100: has_private_data = True if (not is_activity) else False
                        if u2 & 0x0100: has_activity_unk = True if is_activity else False

                        if u2 & 0x00E0: # E=1110
                            log.info('Unknown flag for u2 encountered u2=0x{:4X} @ 0x{:X} ct={}'.format(u2, log_file_pos, ct))
                            #raise ValueError('Unk u2 flag')
                        if u2 & 0x0010: has_unique_pid = True

                        if u2 & 0x0008: has_alternate_uuid = True
                        if u2 & 0x0004: has_msg_in_dsc = True
                        if u2 & 0x0002: has_msg_in_uuidtext = True
                        if u2 & 0x0001: has_act_id = True

                        log_data_len2 = log_data_len
                        pos3 = pos2
                        if is_activity: # cur_aid [apple]
                            u5, u6 = struct.unpack('<II', buffer[pos + pos3 : pos + pos3 + 8]) # check for activity
                            if u6 == 0x80000000:
                                act_id.append(u5)
                                pos3 += 8
                                log_data_len2 -= 8
                            else:
                                log.error('Expected activityID, got something else!')
                            if has_unique_pid:
                                proc_id = struct.unpack('<Q', buffer[pos + pos3 : pos + pos3 + 8])[0]
                                pos3 += 8
                                log_data_len2 -= 8
                            if has_act_id: # another act_id # new_aid [apple]
                                u5, u6 = struct.unpack('<II', buffer[pos + pos3 : pos + pos3 + 8])
                                if u6 == 0x80000000:
                                    act_id.append(u5)
                                    pos3 += 8
                                    log_data_len2 -= 8
                                else:
                                    log.error('Expected activityID, got something else!')
                            if has_other_act_id: # yet another act_id # other_aid [apple]
                                u5, u6 = struct.unpack('<II', buffer[pos + pos3 : pos + pos3 + 8])
                                if u6 == 0x80000000:
                                    act_id.append(u5)
                                    pos3 += 8
                                    log_data_len2 -= 8
                                else:
                                    log.error('Expected activityID, got something else!')
                        else:
                            if has_act_id:
                                u5, u6 = struct.unpack('<II', buffer[pos + pos3 : pos + pos3 + 8])
                                if u6 == 0x80000000:
                                    act_id.append(u5)
                                    pos3 += 8
                                    log_data_len2 -= 8
                                else:
                                    log.error('Expected activityID, got something else!')

                        if has_private_data:
                            if private_strings:    
                                priv_str_v_offset, priv_str_len = struct.unpack('<HH', buffer[pos + pos3 : pos + pos3 + 4])
                                pos3 += 4
                                log_data_len2 -= 4
                            else:
                                log.error('Did not read priv_str_v_offset as no private_strings are present @ log 0x{:X}! is_activity={}'.format(log_file_pos, bool(is_activity)))

                        u5 = struct.unpack('<I', buffer[pos + pos3 : pos + pos3 + 4])[0]
                        pos3 += 4
                        log_data_len2 -= 4

                        if has_alternate_uuid:
                            if not has_msg_in_uuidtext: # Then 2 bytes (uuid_file_index) instead of UUID
                                uuid_file_id = struct.unpack('<h', buffer[pos + pos3 : pos + pos3 + 2])[0]
                                pos3 += 2
                                log_data_len2 -= 2
                                uuid_found = False
                                for extra_ref in proc_info.extra_file_refs:
                                    if (extra_ref.id == uuid_file_id) and \
                                    ( (u5 >= extra_ref.v_offset) and ( (u5-extra_ref.v_offset) < extra_ref.data_size) ):  # found it
                                        ut = catalog.FileObjects[extra_ref.uuid_file_index]
                                        format_str = ut.ReadFmtStringFromVirtualOffset(fmt_str_v_offset)
                                        imageUUID = ut.Uuid
                                        senderImagePath = ut.library_path
                                        imageOffset = u5 - extra_ref.v_offset
                                        uuid_found = True
                                        break
                                if not uuid_found:
                                    log.error('no uuid found for absolute pc - uuid_file_id was {} u5=0x{:X} fmt_str_v_offset=0x{:X} @ 0x{:X} ct={}'.format(uuid_file_id, u5, fmt_str_v_offset, log_file_pos, ct))
                                    format_str = '<compose failure [missing precomposed log]>' # error message from log utility
                            else:             # UUID
                                file_path = binascii.hexlify(buffer[pos + pos3 : pos + pos3 + 16]).upper()
                                pos3 += 16
                                log_data_len2 -= 16
                                ## try to get format_str and lib from uuidtext file
                                ut = None
                                # search in existing files, likely will not find it here!
                                for obj in catalog.FileObjects:
                                    if obj.file.filename == file_path:
                                        ut = obj
                                        break
                                if not ut: # search in other_uuidtext, as we may have seen this earlier
                                    ut = self.other_uuidtext.get(file_path, None)
                                if not ut: # Not found, so open and parse new file
                                    uuidtext_full_path = self.vfs.path_join(self.uuidtext_folder_path, file_path[0:2], file_path[2:])
                                    ut = Uuidtext(self.vfs.get_virtual_file(uuidtext_full_path, 'Uuidtext'), UUID(file_path))
                                    self.other_uuidtext[file_path] = ut # Add to other_uuidtext, so we don't have to parse it again
                                    if not ut.Parse():
                                        ut = None
                                        log.error('Error parsing uuidtext file {} @ 0x{:X} ct={}'.format(uuidtext_full_path, log_file_pos, ct))
                                if ut:
                                    format_str = ut.ReadFmtStringFromVirtualOffset(fmt_str_v_offset)
                                    p_name = ut_cache.library_name
                                    lib = ut.library_name
                                    imageUUID = ut.Uuid
                                    senderImagePath = ut.library_path
                                else:
                                    log.debug("Could not read from uuidtext {} @ 0x{:X} ct={}".format(file_path, log_file_pos, ct))
                        
                        if not is_activity:
                            if has_subsys:
                                item_id = struct.unpack('<H', buffer[pos + pos3 : pos + pos3 + 2])[0]
                                pos3 += 2
                                log_data_len2 -= 2
                                sub_sys, cat = proc_info.GetSubSystemAndCategory(item_id)
                            
                            if has_ttl:
                                ttl = struct.unpack('<B', buffer[pos + pos3 : pos + pos3 + 1])[0]
                                pos3 += 1
                                log_data_len2 -= 1

                            if has_data_ref: #This is a ref to an object stored as type 0x0602 blob
                                data_ref_id = struct.unpack('<H', buffer[pos + pos3 : pos + pos3 + 2])[0]
                                pos3 += 2
                                log_data_len2 -= 2
                                log.debug('Data reference ID = {:4X}'.format(data_ref_id))
                                
                            if is_signpost:
                                spid_val = struct.unpack('<Q', buffer[pos + pos3 : pos + pos3 + 8])[0]
                                pos3 += 8
                                log_data_len2 -= 8
                                signpost_string = signpost_string % (spid_val)

                            if has_sp_name:
                                sp_name_ref = struct.unpack('<I', buffer[pos + pos3 : pos + pos3 + 4])[0]
                                pos3 += 4
                                log_data_len2 -= 4

                        # Get format_str and lib now
                        if has_msg_in_uuidtext: # u2 & 0x0002: # msg string in uuidtext file
                            imageOffset = u5
                            if has_alternate_uuid: # another uuidtext file was specified, already read that above
                                if has_sp_name:
                                    signpost_name = ut.ReadFmtStringFromVirtualOffset(sp_name_ref)
                            else:
                                imageUUID = ut_cache.Uuid
                                senderImagePath = ut_cache.library_path
                                format_str = ut_cache.ReadFmtStringFromVirtualOffset(fmt_str_v_offset)
                                if has_sp_name:
                                    signpost_name = ut_cache.ReadFmtStringFromVirtualOffset(sp_name_ref)
                        elif has_msg_in_dsc: # u2 & 0x0004: # msg string in dsc file
                            if has_sp_name:
                                try:
                                    signpost_name, c_a, c_b = dsc_cache.ReadFmtStringAndEntriesFromVirtualOffset(sp_name_ref)
                                except:
                                    log.error("Could not get signpost name! @ 0x{:X} ct={}".format(log_file_pos, ct))
                            cache_b1 = dsc_cache.GetUuidEntryFromVirtualOffset(u5)
                            if cache_b1:
                                lib = cache_b1[4] # senderimage_name
                                imageUUID = cache_b1[2]
                                senderImagePath = cache_b1[3]
                                imageOffset = u5 - cache_b1[0]

                            try:
                                if fmt_str_v_offset & 0x80000000: # check for highest bit
                                    format_str = "%s"
                                    log.debug("fmt_str_v_offset highest bit set @ 0x{:X} ct={}".format(log_file_pos, ct))
                                else:
                                    format_str, cache_a, cache_b = dsc_cache.ReadFmtStringAndEntriesFromVirtualOffset(fmt_str_v_offset)
                            except:
                                log.error('Failed to get DSC msg string @ 0x{:X} ct={}'.format(log_file_pos, ct))
                        elif has_alternate_uuid: pass #u2 & 0x0008: # Parsed above
                        else:
                            log.warning("No message string flags! @ 0x{:X} ct={}".format(log_file_pos, ct))

                        if log_data_len2:
                            strings_slice = ''
                            if has_private_data:
                                if private_strings:
                                    strings_start_offset = 0
                                    strings_len = len(private_strings)
                                    strings_start_offset = priv_str_v_offset - strings_v_offset
                                    if (strings_start_offset > len(private_strings)) or (strings_start_offset < 0):
                                        log.error('Error calculating strings virtual offset @ 0x{:X} ct={}'.format(log_file_pos, ct))
                                    strings_slice = private_strings[strings_start_offset : strings_start_offset + priv_str_len]
                                else:
                                    log.error('Flag has_private_data but no strings present! @ 0x{:X} ct={}'.format(log_file_pos, ct))
                            else:
                                strings_slice = ''
                            if u1 & 0x3 == 0x3: # data_descriptor_at_buffer_end
                                log_data = self.ReadLogDataBuffer2(buffer[pos + pos3 : pos + pos3 + log_data_len2], log_data_len2, strings_slice)
                            else:
                                log_data = self.ReadLogDataBuffer(buffer[pos + pos3 : pos + pos3 + log_data_len2], log_data_len2, strings_slice)
                        else:
                            log_data = None
                        if has_data_ref:
                            unique_ref = data_ref_id << 64 | ct
                            log_data = self.large_data.get(unique_ref, None)
                            if log_data:
                                log_data = log_data = self.ReadLogDataBuffer(log_data, len(log_data), '')
                            else:
                                log.error('Data Reference not found for unique_ref=0x{:X} ct={}!'.format(unique_ref, ct))
                                format_str = "<decode: missing data>"
                                # TODO - Sometimes this data is in another file, create a mechanism to deal with that
                                # Eg: Logdata.Livedata.tracev3 will reference entries from Persist\*.tracev3 
                                #  There are very few of these in practice.

                        log_msg = self.RecreateMsgFromFmtStringAndData(format_str, log_data, log_file_pos) if log_data else format_str
                        if len(act_id) > 2: parentActivityIdentifier = act_id[-2]
                        logs.append([self.file.filename, log_file_pos, ct, time, thread, log_type, act_id[-1], parentActivityIdentifier, \
                                        pid, euid, ttl, p_name, lib, sub_sys, cat,\
                                        signpost_name, signpost_string if is_signpost else '', 
                                        imageOffset, imageUUID, processImageUUID, senderImagePath, processImagePath,
                                        log_msg                            
                                    ])
                    except Exception as ex:
                        log.exception("Exception while processing log @ 0x{:X} ct={}, skipping that log entry!".format(log_file_pos, ct))
                    ##
                    debug_log_count += 1
                    
                    pos2 += log_data_len
                    #padding
                    if ((pos2 - start_skew) % 8) != 0: 
                        pos2 += 8 - ((pos2 - start_skew) % 8)
                    num_logs_debug += 1

                log.debug("Parsed {} type 6001 logs".format(num_logs_debug))
               
                pos += data_size
                if ((pos - start_skew) % 8):
                    # sometimes no padding after privatedata. Try to detect null byte, if so pad it.
                    if (pos+1 < len_buffer) and (buffer[pos:pos+1] == b'\x00'): 
                        pad_len = 8 - ((pos - start_skew) % 8)
                        pos += pad_len
                    else:
                        log.warning('Avoided padding for firehose chunk ending @ 0x{:X}'.format(debug_file_pos + pos))
            elif tag == 0x6002: # Oversize
                ct, data_ref_id, data_len = struct.unpack('<QII', buffer[pos + pos2 : pos + pos2 + 16])
                pos2 += 16
                data = buffer[pos + pos2 : pos + pos2 + data_len]
                self.large_data[data_ref_id << 64 | ct] = data
                
                pos2 += data_len
                ## Debug print
                ts = FindClosestTimesyncItemInList(self.boot_uuid_ts_list, ct)
                time = ts.time_stamp + ct - ts.continuousTime
                log.debug("Type 6002 timestamp={} ({}), data_ref_id=0x{:X} @ 0x{:X}".format(ReadAPFSTime(time), ct, data_ref_id, log_file_pos))
                pos += data_size
                if (pos - start_skew) % 8:
                    pad_len = 8 - ((pos - start_skew) % 8)
                    pos += pad_len
            elif tag == 0x6003: # State
                log_type = 'State'
                ct, activity_id, un7 = struct.unpack("<QII", buffer[pos + pos2 : pos + pos2 + 16])
                pos2 += 16
                uuid = UUID(bytes = buffer[pos + pos2 : pos + pos2 + 16])
                pos2 += 16
                data_type, data_len = struct.unpack('<II', buffer[pos + pos2 : pos + pos2 + 8])
                pos2 += 8
                if data_type == 1:
                    pos2 += 128  # type 1 does not have any strings, it is blank or random bytes
                else:
                    obj_type_str_1 = ReadCString(buffer[pos + pos2 : pos + pos2 + 64])
                    pos2 += 64
                    obj_type_str_2 = ReadCString(buffer[pos + pos2 : pos + pos2 + 64]) 
                    pos2 += 64

                name = ReadCString(buffer[pos + pos2 : pos + pos2 + 64], 64)
                pos2 += 64
                # datatype  1=plist, 2=custom object, 3=unknown data object
                log_msg = ''
                if data_len:
                    data = buffer[pos + pos2 : pos + pos2 + data_len]
                    if data_type == 1: # plist  # serialized NS/CF object [Apple]
                        try:
                            plist = biplist.readPlistFromString(data)
                            log_msg = unicode(plist)
                        except:
                            log.exception('Problem reading plist from log @ 0x{:X} ct={}'.format(log_file_pos, ct))
                    elif data_type == 2:  #custom object, not being read by log utility in many cases!
                        log.error('Did not read data of type {}, t1={}, t2={}, length=0x{:X} from log @ 0x{:X} ct={}'.format(data_type, obj_type_str_1, obj_type_str_2, data_len, log_file_pos, ct))
                    elif data_type == 3:  # custom [Apple] #TODO - read non-plist data
                        if obj_type_str_1 == 'location' and obj_type_str_2 == '_CLClientManagerStateTrackerState':
                            log_msg = Read_CLClientManagerStateTrackerState(data)
                        else:
                            log.error('Did not read data of type {}, t1={}, t2={}, length=0x{:X} from log @ 0x{:X} ct={}'.format(data_type, obj_type_str_1, obj_type_str_2, data_len, log_file_pos, ct))
                    else:
                        log.error('Unknown data of type {}, t1={}, t2={}, length=0x{:X} from log @ 0x{:X} ct={}'.format(data_type, obj_type_str_1, obj_type_str_2, data_len, log_file_pos, ct))           
                    pos2 += data_len

                try: # for any uncaught exception
                    ut_cache = catalog.FileObjects[proc_info.uuid_file_index]
                    p_name = ut_cache.library_name

                    senderImagePath = '' # Can be same as processImagePath
                    processImagePath = ut_cache.library_path
                    imageOffset = 0  # Same as senderProgramCounter
                    imageUUID = uuid
                    processImageUUID = ut_cache.Uuid

                    ts = FindClosestTimesyncItemInList(self.boot_uuid_ts_list, ct)
                    time = ts.time_stamp + ct - ts.continuousTime
                    #log.debug("Type 6003 timestamp={}".format(ReadAPFSTime(time)))

                    logs.append([self.file.filename, log_file_pos, ct, time, 0, log_type, 0, 0, \
                                pid, euid, ttl, p_name, str(uuid).upper(), '', '',\
                                '', '', 
                                imageOffset, imageUUID, processImageUUID, senderImagePath, processImagePath, 
                                name + "\n" + log_msg                        
                                ])
                except:
                    log.exception("Exception while processing logtype 'State' @ 0x{:X} ct={}, skipping that log entry!".format(log_file_pos, ct))
                debug_log_count += 1

                pos += data_size
                if (pos - start_skew) % 8:
                    pad_len = 8 - ((pos - start_skew) % 8)
                    pos += pad_len
            else:
                log.info("Unexpected tag value 0x{:X} @ 0x{:X} (Expected 0x6001, 0x6002 or 0x6003)".format(tag, log_file_pos))
                pos += data_size
                pad_len = (pos - start_skew) % 8
                if pad_len:
                    pos += pad_len
            #padding,moved to individual sections due to anomaly with few files, where privatedata in 0x6001 has no padding after!

    
    def GetProcInfo(self, proc_id1, proc_id2, chunk_meta):
        proc_info = chunk_meta.ProcInfos.get( proc_id2 | (proc_id1 << 32) , None)
        if proc_info == None:
            log.error("Could not find proc_info with proc_id1={} proc_id2={}".format(proc_id1, proc_id2))
        return proc_info

    def Parse(self, log_list_process_func=None):
        '''Parse the traceV3 file, returns True/False.
           'log_list_process_func' is a function the caller provides to 
           process a list of logs. It gets called periodically as logs are extracted.
           Its syntax is log_list_process_func(logs_list, tracev3_object)
           Here log_list = [ log_1, log_2, .. ], where each log_x item is a tuple
           log_x = ( log_file_pos, continuous_time, time, thread, log_type, 
                    activity_id, parent_activity_id, 
                    pid, euid, ttl, p_name, lib, sub_system, category,
                    signpost_name, signpost_string, 
                    image_offset, image_UUID, process_image_UUID, 
                    sender_image_path, process_image_path,
                    log_msg
                   ) 
        '''
        log.debug("-"*100 + "\r\nParsing traceV3 file {}".format(self.file.filename))
        f = self.file.open()
        if not f:
            return False
        try:
            file_size = self.file.get_file_size()
            chunk_header = f.read(16)
            tag, subtag, data_length = self.ParseChunkHeader(chunk_header, 0)
            if tag != 0x1000:
                log.info('Wrong signature in traceV3 file, got 0x{:X} instead of 0x1000'.format(tag))
                return False
            if subtag != 0x11:
                log.error('Cannot process this version of unified logging, version=0x{:X}'.format(subtag))
                return False
            
            buffer = f.read(data_length) # fileheader_data + items
            self.ParseFileHeader(buffer, data_length)
            
            pos = 16 + data_length
            catalog = None
            meta_chunk_index = 0
            global debug_log_count
            debug_log_count = 0
            uncompressed_file_pos = pos
            logs = []
            while pos < file_size:
                f.seek(pos)
                chunk_header = f.read(16)
                tag, subtag, data_length = self.ParseChunkHeader(chunk_header, uncompressed_file_pos)
                buffer = f.read(data_length)
                # Process buffer here
                if tag == 0x600B:
                    meta_chunk_index = 0
                    catalog = self.ProcessMetaChunk(buffer, uncompressed_file_pos + 16) # debug_file_pos will be for uncompressed tracev3 only!
                    uncompressed_file_pos += 16 + data_length
                elif tag == 0x600D:
                    uncompressed_buffer = DecompressChunkData(buffer, len(buffer))
                    self.ProcessDataChunk(uncompressed_buffer, catalog, meta_chunk_index, uncompressed_file_pos + 16, logs)
                    meta_chunk_index += 1
                    uncompressed_file_pos += 16 + len(uncompressed_buffer)
                else:
                    log.info("Unknown header for chunk - 0x{:X} , skipping chunk @ 0x{:X}!".format(tag, pos))
                    uncompressed_file_pos += 16 + data_length
                if data_length % 8: # Go to QWORD boundary
                    data_length += 8 - (data_length % 8)
                if uncompressed_file_pos % 8: # just for the uncompressed file pos
                    uncompressed_file_pos += 8 - (data_length % 8)
                pos = pos + 16 + data_length
                if log_list_process_func and (len(logs) > 100000):
                    log_list_process_func(logs, self)
                    logs = []
            # outside loop, end of file reached, write remaining logs
            if log_list_process_func and (len(logs) > 0):
                log_list_process_func(logs, self)
        except:
            log.exception('traceV3 Parser error')
        return True
        
class CachedFiles():
    ''' 
        Optimization measure to parse and hold open file pointers for uuidtext/dsc files,
        so they are not parsed again and again
    '''
    def __init__(self, v_fs):
        self.vfs = v_fs
        self.cached_dsc = {}      # Key = UUID string uppercase (no seperators), Val = Dsc object
        self.cached_uuidtext = {} # Key = UUID string uppercase (no seperators), Val = Uuidtext object

    def ParseFolder(self, uuidtext_folder_path):
        '''Parse the uuidtext folder specified and parse all uuidtext/dsc files, adding them to the cache'''
        try:
            # dsc
            dsc_path = self.vfs.path_join(uuidtext_folder_path, 'dsc')
            entries = self.vfs.listdir(dsc_path)
            for dsc_name in entries:
                if len(dsc_name) == 32:                    
                    dsc = Dsc(self.vfs.get_virtual_file(self.vfs.path_join(dsc_path, dsc_name), 'Dsc'))
                    dsc.Parse()
                    self.cached_dsc[dsc_name] = dsc

            # uuidtext - can't have this or python will complain of too many open files!
            # entries = self.vfs.listdir(uuidtext_folder_path)
            # index = 0
            # for index in range(0x100):
            #     folder_name = '{:02X}'.format(index)
            #     #if vfs.path_exists(folder_path):
            #     if folder_name in entries:
            #         folder_path = self.vfs.path_join(uuidtext_folder_path, folder_name)
            #         uuid_names = self.vfs.listdir(folder_path)
            #         for uuid_name in uuid_names:
            #             if len(uuid_name) == 30: # filtering out possibly other files there!
            #                 uuidtext_path = self.vfs.path_join(folder_path, uuid_name)
            #                 ut = Uuidtext(self.vfs.get_virtual_file(uuidtext_path, 'Uuidtext'), UUID(folder_name + uuid_name))
            #                 ut.Parse()
            #                 self.cached_uuidtext[folder_name + uuid_name] = ut
            #     else:
            #         log.debug(folder_name + ' does not exist')
        except Exception:
            log.exception('')


class Uuidtext():
    def __init__(self, v_file, uuid):
        self.file = v_file
        self.flag1 = 0
        self.flag2 = 0
        self.num_entries = 0
        self.entries = []   # [ [range_start_offset, data_offset, data_len], [..] , ..]
        self.library_path = ''
        self.library_name = ''
        self.Uuid = uuid

    def ReadFmtStringFromVirtualOffset(self, v_offset):
        if not self.file.is_valid: return '<compose failure [UUID]>' # value returned by 'log' program if uuidtext is not found
        if v_offset & 0x80000000: return '%s' # if highest bit is set
        for entry in self.entries:
            if (entry[0] <= v_offset) and ((entry[0] + entry[2]) > v_offset):
                rel_offset = v_offset - entry[0]
                f = self.file.file_pointer
                f.seek(entry[1] + rel_offset)
                buffer = f.read(entry[2] - rel_offset)
                return ReadCString(buffer)
        #Not found
        log.error('Invalid bounds 0x{:X} for {}'.format(v_offset, str(self.Uuid))) # This is error msg from 'log'
        return '<compose failure [UUID]>'

    def Parse(self):
        '''Parse the uuidtext file, returns True/False'''
        f = self.file.open()
        if not f:
            return False
        try:
            buffer = f.read(16) # header
            if buffer[0:4] != b'\x99\x88\x77\x66':
                log.info('Wrong signature in uuidtext file, got 0x{} instead of 0x99887766'.format(binascii.hexlify(buffer[0:4])))
                return False
            self.flag1, self.flag2, self.num_entries = struct.unpack("<III", buffer[4:16])
            # Read entry structures
            buffer = f.read(8 * self.num_entries)
            pos = 0
            data_offset = 16 + (8 * self.num_entries)
            for i in range(self.num_entries):
                range_start_offset, data_len = struct.unpack("<II", buffer[pos:pos+8])
                self.entries.append([range_start_offset, data_offset, data_len])
                pos += 8
                data_offset += data_len
            # Read library path
            f.seek(data_offset)
            path_buffer = f.read(1024)
            self.library_path = ReadCString(path_buffer)
            self.library_name = posixpath.basename(self.library_path)

        except:
            log.exception('Uuidtext Parser error')
            self.file.is_valid = False
        return True

class Dsc():
    def __init__(self, v_file):
        self.file = v_file
        self.version = 0
        self.num_range_entries = 0
        self.num_uuid_entries = 0
        self.range_entries = []  # [ [uuid_index, v_off, data_offset, data_len], [..], ..] # data_offset is absolute in file
        self.uuid_entries  = []  # [ [v_off,  size,  uuid,  lib_path, lib_name], [..], ..] # v_off is virt offset

    def FindVirtualOffsetEntries(self, v_offset):
        '''Return tuple (range_entry, uuid_entry) where range_entry[xx].size <= v_offset'''
        ret_range_entry = None
        ret_uuid_entry = None
        for a in self.range_entries:
            if (a[1] <= v_offset) and ((a[1] + a[3]) > v_offset):
                ret_range_entry = a
                ret_uuid_entry = self.uuid_entries[a[0]]
                return (ret_range_entry, ret_uuid_entry)
        #Not found
        log.error('Failed to find v_offset in Dsc!')
        return (None, None)

    def ReadFmtStringAndEntriesFromVirtualOffset(self, v_offset):
        range_entry, uuid_entry = self.FindVirtualOffsetEntries(v_offset)
        if range_entry:
            rel_offset = v_offset - range_entry[1]
            f = self.file.file_pointer
            f.seek(range_entry[2] + rel_offset)
            buffer = f.read(range_entry[3] - rel_offset)
            return (ReadCString(buffer), range_entry, uuid_entry)
        return '<compose failure [UUID]>'

    def GetUuidEntryFromUuid(self, uuid):
        '''Find a uuid_entry from its UUID value'''
        for b in self.uuid_entries:
            if b[2] == uuid:
                return b
        #Not found
        log.error('Failed to find uuid {} in Dsc!'.format(str(uuid)))
        return b

    def GetUuidEntryFromVirtualOffset(self, v_offset):
        '''Returns uuid_entry where uuid_entry[xx].v_off <= v_offset and falls within allowed size'''
        for b in self.uuid_entries:
            if (b[0] <= v_offset) and ((b[0] + b[1]) > v_offset):
                rel_offset = v_offset - b[0]
                return b
        #Not found
        log.error('Failed to find uuid_entry for v_offset 0x{:X} in Dsc!'.format(v_offset))
        return None

    def DebugPrintDsc(self):
        log.debug("DSC version={} file={}".format(self.version, self.file.filename))
        log.debug("Range entry values")
        for a in self.range_entries:
            log.debug("{} {} {} {}".format(a[0], a[1], a[2], a[3]))
        log.debug("Uuid entry values")
        for b in self.uuid_entries:
            log.debug("{} {} {} {} {}".format(b[0], b[1], b[2], b[3], b[4]))

    def Parse(self):
        '''Parse the dsc file, returns True/False'''
        f = self.file.open()
        if not f:
            return False
        try:
            buffer = f.read(16) # header
            if buffer[0:4] != b'hcsd':
                log.info('Wrong signature in DSC file, got 0x{} instead of 0x68637364 (hcsd)'.format(binascii.hexlify(buffer[0:4])))
                return False
            self.version, self.num_range_entries, self.num_uuid_entries = struct.unpack("<III", buffer[4:16])
            # Read range structures
            buffer = f.read(16 * self.num_range_entries)
            pos = 0
            for i in range(self.num_range_entries):
                uuid_index, v_off, data_offset, data_len = struct.unpack("<IIII", buffer[pos:pos+16])
                self.range_entries.append([uuid_index, v_off, data_offset, data_len])
                pos += 16
            # Read uuid_entry structures
            buffer = f.read(28 * self.num_uuid_entries)
            pos = 0
            for i in range(self.num_uuid_entries):
                v_off, size = struct.unpack("<II", buffer[pos:pos+8])
                uuid = UUID(bytes=buffer[pos+8:pos+24])
                data_offset = struct.unpack("<I", buffer[pos+24:pos+28])[0]
                f.seek(data_offset)
                path_buffer = f.read(1024) # File path should not be >1024
                lib_path = ReadCString(path_buffer)
                lib_name = posixpath.basename(lib_path)
                self.uuid_entries.append([v_off, size, uuid, lib_path, lib_name])
                pos += 28
        except:
            log.exception('DSC Parser error')
            self.file.is_valid = False
        return True

def GetBootUuidTimeSyncList(ts_list, uuid):
    '''
        Searches ts_list for the boot uuid provided and returns the 
        timesync items list for that uuid
    '''
    for ts in ts_list:
        if ts.header.boot_uuid == uuid:
            return ts.items
    log.error("Could not find boot uuid {} in Timesync!".format(uuid))
    return None

def FindClosestTimesyncItem(ts_list, uuid, continuousTime):
    '''Searches ts_list for the boot_id specified by uuid and time'''
    found_boot_id = False
    for ts in ts_list:
        if ts.header.boot_uuid == uuid:
            found_boot_id = True
            return FindClosestTimesyncItemInList(ts.items, continuousTime)

    if not found_boot_id:
        log.error("Could not find boot uuid {} in Timesync!".format(uuid))
    return None

def FindClosestTimesyncItemInList(ts_items, continuousTime):
    '''Returns the closest timesync item from the provided ts_items list'''
    closest_tsi = ts_items[0]
    for item in ts_items:
        if item.continuousTime > continuousTime:
            break
        else: # must be <
            closest_tsi = item
    return closest_tsi

class Timesync:
    def __init__(self, header):
        self.header = header
        self.items = []
        #self.items_dict = {} # unused , use later for optimization

class TimesyncHeader:

    def __init__(self, sig, unk1, boot_uuid, ts_numer, ts_denom, ts, bias, is_dst):
        self.signature = sig
        self.unknown1  = unk1
        self.boot_uuid = boot_uuid
        self.ts_numerator   = ts_numer
        self.ts_denominator = ts_denom
        self.time_stamp = ts
        self.bias_minutes   = bias
        self.is_dst = (is_dst == 1) # 1 = DST

class TimesyncItem:
    '''Timesync item object'''
    def __init__(self, ts_unknown, cont_time, ts, bias, is_dst):
        #self.signature = sig # "Ts  " = sig?
        self.ts_unknown = ts_unknown
        self.continuousTime = cont_time
        self.time_stamp = ts
        self.bias_minutes = bias
        self.is_dst = (is_dst == 1) # 1 = DST

def ReadTimesyncFile(buffer, ts_list):
    try:
        pos = 0
        size = len(buffer)
        while pos < size:
            sig, header_size, unk1  = struct.unpack("<HHI", buffer[pos:pos+8])
            if sig != 0xBBB0:
                log.error("not the right signature for Timesync header, got 0x{:04X} instead of 0x{:04X}, pos was 0x{:08X}".format(sig, 0x0030BBB0, pos))
                break
            uuid = UUID(bytes=buffer[pos+8:pos+24])
            ts_numer, ts_denom, t_stamp, tz, is_dst = struct.unpack("<IIqiI", buffer[pos+24:pos+48])
            ts_header = TimesyncHeader(sig, unk1, uuid, ts_numer, ts_denom, t_stamp, tz, is_dst)
            pos += header_size # 0x30 (48) by default
            if header_size != 0x30:
                log.info("Timesync header was 0x{:X} bytes instead of 0x30(48) bytes!".format(size))
            log.debug("TIMEHEAD {}  0x{:016X}  {} {}".format(uuid, t_stamp, ReadAPFSTime(t_stamp), 'boot'))
            #TODO - TEST search ts_list for existing, not seen so far
            existing_ts = None
            for ts in ts_list:
                if ts.header.boot_uuid == uuid:
                    existing_ts = ts
                    break
            if existing_ts:
                ts_obj = existing_ts
            else:
                ts_obj = Timesync(ts_header)
                ts_list.append(ts_obj)
                # Adding header timestamp as Ts type too with cont_time = 0
                ts_obj.items.append(TimesyncItem(0, 0, t_stamp, tz, is_dst))
            while pos < size:
                if buffer[pos:pos+4] == b'Ts \x00':
                    ts_unknown, cont_time, t_stamp, bias, is_dst = struct.unpack("<IqqiI", buffer[pos+4:pos+32])
                    ts_obj.items.append(TimesyncItem(ts_unknown, cont_time, t_stamp, bias, is_dst))
                    log.debug("TIMESYNC {}  0x{:016X}  {} {}".format(uuid, t_stamp, ReadAPFSTime(t_stamp), ts_unknown))
                else:
                    break # break this loop, parse as header
                pos += 32
    except Exception as ex:
        log.exception("Exception reading TimesyncFile")
    
def ReadTimesyncFolder(path, ts_list, vfs):
    '''Reads files in the timesync folder specified by 'path' and populates ts_list 
       with timesync entries.
       vfs = VirtualFileSystem object
    '''
    try:
        entries = vfs.listdir(path)
        for entry in sorted(entries): # sort the files by name, so continuous time will be sequential automatically
            if entry.endswith(".timesync"):
                file_path = vfs.path_join(path, entry)
                log.debug('Trying to read timesync file {}'.format(file_path))
                f = vfs.get_virtual_file(file_path, 'TimeSync').open()
                if f:
                    buffer = f.read() # should be a fairly small file!
                    ReadTimesyncFile(buffer, ts_list)
                    f.close()
            else:
                log.error("In Timesync folder, found non-ts file {}".format(entry))
    except Exception:
        log.exception('')

def DebugPrintTSRead(ts_list):
    for ts in ts_list:
        h = ts.header
        log.debug("HEADER = {} {} {} {} {} {}".format(h.uuid, h.flags1, h.flags2, ReadAPFSTime(h.time_stamp), -h.bias/60.0, h.is_dst))
        for item in ts.items:
            log.debug('ITEM={} {} {} {} {}'.format(item.ts_unknown, item.continuousTime, ReadAPFSTime(item.time_stamp), -item.bias/60., item.is_dst))
=======
# # # # # # # # # # # # # # # # # # # # # # # # # # # # # # # # # # # # # # #
# Unified log reader library
# Script Name   : UnifiedLogLib.py
# Author        : Yogesh Khatri
# Last Updated  : 2019-01-18
# Purpose/Usage : This library will read unified logs (.traceV3 files)
# Notes         : Needs python2 (not python3 ready yet!)
#
# Currently this is tested on version 17(0x11) of the tracev3 file used in
# macOS Sierra (10.12.5) and above (including Mojave 10.14.2). It will not
# work on Sierra (10.12) as it uses version 14(0xE), a later update will
# address this.
#
# MIT License
#
# Copyright (c) 2019 Yogesh Khatri (@swiftforensics)
#
# Permission is hereby granted, free of charge, to any person obtaining a copy
# of this software and associated documentation files (the "Software"), to deal
# in the Software without restriction, including without limitation the rights
# to use, copy, modify, merge, publish, distribute, sublicense, and/or sell
# copies of the Software, and to permit persons to whom the Software is
# furnished to do so, subject to the following conditions:
#
# The above copyright notice and this permission notice shall be included in all
# copies or substantial portions of the Software.
#
# THE SOFTWARE IS PROVIDED "AS IS", WITHOUT WARRANTY OF ANY KIND, EXPRESS OR
# IMPLIED, INCLUDING BUT NOT LIMITED TO THE WARRANTIES OF MERCHANTABILITY,
# FITNESS FOR A PARTICULAR PURPOSE AND NONINFRINGEMENT. IN NO EVENT SHALL THE
# AUTHORS OR COPYRIGHT HOLDERS BE LIABLE FOR ANY CLAIM, DAMAGES OR OTHER
# LIABILITY, WHETHER IN AN ACTION OF CONTRACT, TORT OR OTHERWISE, ARISING FROM,
# OUT OF OR IN CONNECTION WITH THE SOFTWARE OR THE USE OR OTHER DEALINGS IN THE
# SOFTWARE.

from __future__ import print_function
from __future__ import unicode_literals

import binascii
import datetime
import ipaddress
import logging
import os
import re
import struct
import time

from uuid import UUID

import biplist
import lz4.block


log = logging.getLogger('UNIFIED_LOG_READER_LIB')

# FORMAT
#  Timestamp  Thread  Type  Activity  PID  PROC_NAME: (Library) [Subsystem:Category]  MESSAGE

# Timesync in-memory and persist start values not found in Tracev3

class VirtualFile(object):
    '''
        This is a virtual file object. Its purpose is to enable the same parsing code to be used
        regardless of whether your file is local or in-memory or remote accessed via your custom
        API. This base implementation operates on local files. You can inherit and override these
        functions to implement accessing files or other data stores.
    '''
    def __init__(self, path, filetype=''):
        self.path = path
        self.filename = os.path.basename(path)
        self.file_type = filetype
        self.file_pointer = None # This will be set to file or file-like object on successful open
        self.is_valid = True     # Set for corrupted or missing files
        self.file_not_found = False

    def open(self, mode='rb'):
        '''Opens a file for reading/writing, returns file pointer or None'''
        try:
            log.debug('Trying to read {} file {}'.format(self.file_type, self.path))
            self.file_pointer = open(self.path, mode)
            return self.file_pointer
        except Exception as ex:
            if str(ex).find('No such file') == -1:
                log.exception('Failed to open file {}'.format(self.path))
            else:
                log.error('Failed to open as file not found {}'.format(self.path))
                self.file_not_found = True
            self.is_valid = False
        return None

    def get_file_size(self):
        '''Returns file logical size. Must be called after file is opened'''
        if not self.file_pointer:
            raise ValueError('File pointer was invalid. File must be opened before calling get_file_size()')
        original_pos = self.file_pointer.tell()
        self.file_pointer.seek(0, 2) # seek to end
        size = self.file_pointer.tell()
        self.file_pointer.seek(original_pos)
        return size

    def close(self):
        if self.file_pointer:
            self.file_pointer.close()

class VirtualFileSystem(object):
    '''
        This class implements the file system functions that the library relies on.
        In this base class, they default to the local OS ones such as os.path.exits(),
        os.listdir() and a few others. To make them do something else, inherit the
        class and override its methods.
    '''
    def __init__(self, virtual_file_class):
        self.virtual_file_class = virtual_file_class

    def path_exists(self, path):
        '''Return True if file/folder specified by 'path' exists'''
        return os.path.exists(path)

    def listdir(self, path):
        '''Return a list of all files/folders contained at given path'''
        return os.listdir(path)

    def is_dir(self, path):
        '''Return True if path is a directory'''
        return os.path.isdir(path)

    def path_join(self, path, *paths):
        '''Return the joined path, similar to os.path.join(path, *paths)'''
        return os.path.join(path, *paths)

    def get_virtual_file(self, path, filetype=''):
        '''Return a VirtualFile object'''
        return self.virtual_file_class(path, filetype)

def ReadAPFSTime(mac_apfs_time): # Mac APFS timestamp is nano second time epoch beginning 1970/1/1
    '''Returns datetime object, or empty string upon error'''
    if mac_apfs_time not in ( 0, None, ''):
        try:
            if type(mac_apfs_time) in (str, unicode):
                mac_apfs_time = float(mac_apfs_time)
            return datetime.datetime(1970, 1, 1) + datetime.timedelta(seconds=mac_apfs_time/1000000000.)
        except Exception as ex:
            log.error("ReadAPFSTime() Failed to convert timestamp from value " + str(mac_apfs_time) + " Error was: " + str(ex))
    return ''

def ReadNtSid(data):
    '''Reads a windows SID from its raw binary form'''
    sid = ''
    size = len(data)
    if size < 8:
        log.error('Not a windows sid')
    rev = struct.unpack("<B", data[0])[0]
    num_sub_auth = struct.unpack("<B", data[1])[0]
    authority = struct.unpack(">I", data[4:8])[0]

    if size < (8 + (num_sub_auth * 4)):
        log.error('buffer too small or truncated - cant fit all sub_auth')
        return ''
    sub_authorities = struct.unpack('<{}I'.format(num_sub_auth), data[8:8*num_sub_auth])
    sid = 'S-{}-{}-'.format(rev, authority) + '-'.join([str(sa) for sa in sub_authorities])
    return sid

def Read_CLClientManagerStateTrackerState(data):
    ''' size=0x8 int, bool '''
    locationServicesEnabledStatus, locationRestricted = struct.unpack('<ii', data[0:8])
    return str( {"locationServicesEnabledStatus":locationServicesEnabledStatus, "locationRestricted":True if locationRestricted else False} )

# _CLLocationManagerStateTrackerState
# https://github.com/nst/iOS-Runtime-Headers/blob/fbb634c78269b0169efdead80955ba64eaaa2f21/Frameworks/CoreLocation.framework/CLLocationManagerStateTracker.h

#def Read_CLDaemonStatusStateTrackerState(data):
    ''' size=0x28
        From classdump of locationd.nsxpc from:
        https://gist.github.com/razvand/578f94748b624f4d47c1533f5a02b095
        struct Battery {
            double level;
            _Bool charged;
            _Bool connected;
            int chargerType;
            _Bool wasConnected;
        };
        struct _CLDaemonStatusStateTrackerState {
            struct Battery batteryData;
            int reachability;
            int thermalLevel;
            _Bool airplaneMode;
            _Bool batterySaverModeEnabled;
            _Bool pushServiceConnected;
            _Bool restrictedMode;
        };
        Not sure how this is 0x28 bytes!
        Sample output:
        {"restrictedMode":false,
        "pushServiceConnected":false,
            "batteryData":{"wasConnected":false,"charged":false,"level":-1,"connected":false,"chargerType":"kChargerTypeUnknown"},
         "thermalLevel":-1,
         "batterySaverModeEnabled":false,
         "reachability":"kReachabilityLarge",
         "airplaneMode":false}

    '''
    #
    #pass


def ReadCString(data, max_len=1024):
    '''Returns a C utf8 string (excluding terminating null)'''
    pos = 0
    max_len = min(len(data), max_len)
    string = ''
    try:
        null_pos = data.find(b'\x00', 0, max_len)
        if null_pos == -1:
            log.warning("Possible corrupted string encountered")
            string = data.decode('utf8')
        else:
            string = data[0:null_pos].decode('utf8')
    except:
        log.exception('Error reading C-String')
    return string

def ReadCStringAndEndPos(data, max_len=1024):
    '''Returns a tuple containing a C utf8 string (excluding terminating null)
       and the end position in the data
       ("utf8-string", pos)
    '''
    pos = 0
    max_len = min(len(data), max_len)
    string = ''
    null_pos = -1
    try:
        null_pos = data.find(b'\x00', 0, max_len)
        if null_pos == -1:
            log.warning("Possible corrupted string encountered")
            string = data.decode('utf8')
        else:
            string = data[0:null_pos].decode('utf8')
    except:
        log.exception('Error reading C-String')
    return string, null_pos

def DecompressTraceV3(trace_file, out_file):
    ''' Creates an uncompressed version of the .traceV3 file.
        Input parameters:
        trace_file = file pointer to .traceV3 file (opened as 'rb')
        out_file   = file pointer to blank file (opened as 'wb')
        Returns True/False
    '''
    try:
        index = 0
        tag = trace_file.read(4)
        while tag:
            begin_pos = trace_file.tell() - 4
            trace_file.seek(begin_pos + 8)
            struct_len = struct.unpack('<Q', trace_file.read(8))[0]
            log.debug("index={} pos=0x{:X} tag=0x{}".format(index, begin_pos, binascii.hexlify(tag)[::-1]))

            trace_file.seek(begin_pos)
            chunk_data_incl_header = trace_file.read(16 + struct_len)
            if tag == b'\x00\x10\x00\x00': # header
                out_file.write(chunk_data_incl_header) # boot_uuid header, write to output directly
            elif tag[0] == b'\x0B':
                out_file.write(chunk_data_incl_header) # uncompressed, write to output directly
            elif tag[0] == b'\x0D':
                uncompressed = DecompressChunkData(chunk_data_incl_header[16:], struct_len)
                out_file.write(chunk_data_incl_header[0:8]) # Same Header !
                out_file.write(struct.pack('<Q', len(uncompressed))) # New size
                out_file.write(uncompressed)
            else:
                log.error('Unknown chunk tag value encountered : {}'.format(binascii.hexlify(tag)))
                out_file.write(chunk_data_incl_header)
            if struct_len % 8: # Go to QWORD boundary
                struct_len += 8 - (struct_len % 8)
            if out_file.tell() % 8: # Go to QWORD boundary on output
                out_file.write(b'\x00\x00\x00\x00\x00\x00\x00'[0:(8-out_file.tell() % 8)])
            trace_file.seek(begin_pos + 16 + struct_len)
            tag = trace_file.read(4)
            index += 1
    except Exception as ex:
        log.exception('')
        return False
    return True

def DecompressChunkData(chunk_data, data_len):
    '''Decompress an individual compressed chunk (tag=0x600D)'''
    uncompressed = b''
    if chunk_data[0:4] in [b'bv41', b'bv4-']:
        last_uncompressed = b''
        comp_start = 0 # bv** offset
        comp_header = chunk_data[comp_start:comp_start + 4]
        while (data_len > comp_start) and (comp_header != b'bv4$'):
            if comp_header == b'bv41':
                uncompressed_size, compressed_size = struct.unpack('<II', chunk_data[comp_start + 4:comp_start + 12])
                last_uncompressed = lz4.block.decompress(chunk_data[comp_start + 12: comp_start + 12 + compressed_size], uncompressed_size, dict=last_uncompressed)
                comp_start += 12 + compressed_size
                uncompressed += last_uncompressed
            elif comp_header == b'bv4-':
                uncompressed_size = struct.unpack('<I', chunk_data[comp_start + 4:comp_start + 8])[0]
                uncompressed += chunk_data[comp_start + 8:comp_start + 8 + uncompressed_size]
                comp_start += 8 + uncompressed_size
            else:
                log.error('Unknown compression value {} @ 0x{:X} - {}'.format(binascii.hexlify(comp_header), begin_pos + comp_start, comp_header))
                break
            comp_header = chunk_data[comp_start:comp_start + 4]
    else:
        log.error('Unknown compression type {}'.format(binascii.hexlify(chunk_data[16:20])))
    return uncompressed

class ExtraFileReference:
    '''Extra file reference object. Some ProcInfos have messages in more than one uuidtext file'''
    def __init__(self, data_size, uuid_file_index, u2, v_offset, id):
        self.data_size = data_size # data size
        self.uuid_file_index = uuid_file_index
        self.unknown2 = u2
        self.v_offset = v_offset # virtual offset
        self.id = id

class ProcInfo:
    def __init__(self, id, flags, uuid_file_index, dsc_file_index, proc_id1, proc_id2, pid, euid, u6, num_extra_uuid_refs, u8, num_subsys_cat_elements, u9, extra_file_refs):
        self.id = id
        self.flags = flags
        self.uuid_file_index = uuid_file_index
        self.dsc_file_index = dsc_file_index
        self.proc_id1 = proc_id1 # usually same as pid (but not always!)
        self.proc_id2 = proc_id2 # secondary pid like unique value for getting unique entries when 2 proc_info have same pid
        self.pid = pid
        self.euid = euid
        self.unk_val6 = u6
        self.num_extra_uuid_refs = num_extra_uuid_refs
        self.unk_val8 = u8
        self.num_subsys_cat_elements = num_subsys_cat_elements
        self.unk_val9 = u9

        self.items = {}    #  key = item_id, val = (subsystem, category)
        self.extra_file_refs = extra_file_refs # In addition to self.uuid_file_index

    def GetSubSystemAndCategory(self, sc_id):
        sc = self.items.get(sc_id, None)
        if sc:
            return (sc[0], sc[1])
        # Not found!
        log.error("Could not find subsystem_category_id={}".format(sc_id))
        return ('','')

class ChunkMeta:
    def __init__(self, continuous_time_first, continuous_time_last,chunk_len, compression_alg):
        self.continuous_time_first = continuous_time_first
        self.continuous_time_last = continuous_time_last
        self.length_of_chunk = chunk_len # Chunk to follow
        self.compression_alg = compression_alg # 0x100 (256) = lz4
        self.ProcInfo_Ids = []
        self.StringIndexes = []
        self.ProcInfos = {}   # key = pid
        self.Strings = {} # key = string offset

class Catalog:
    def __init__(self):
        self.ContinuousTime = 0
        self.FileObjects = []
        self.Strings = ''
        self.ProcInfos = []
        self.ChunkMetaInfo = []

    def GetProcInfoById(self, id):
        for proc_info in self.ProcInfos:
            if proc_info.id == id:
                return proc_info
        # Not found!
        log.error("ProcInfo with id={} not found".format(id))
        return None

class TraceV3():
    def __init__(self, v_fs, v_file, ts_list, uuidtext_folder_path, cached_files=None):
        '''
            Input params:
            v_fs    = VirtualFileSystem object for FS operations (listing dirs, opening files ,..)
            v_file  = VirtualFile object for .traceV3 file
            ts_list = List of TimeSync objects
            uuidtext_folder_path = Path to folder containing Uuidtext folders (and files)
            cached_files = CachedFiles object for dsc & uuidtext files (can be None)
        '''
        self.vfs = v_fs
        self.file = v_file
        # Header info
        #self.header_unknown = 0
        self.header_data_length = 0   # 0xD0 Length of remaining header
        self.header_unknown1 = 0 # 1
        self.header_unknown2 = 0 # 1
        self.header_continuousTime = 0
        self.header_item_continuousTime = 0
        self.header_timestamp = 0 # HFS time 4 bytes
        self.header_unknown5 = 0 # 0
        self.header_unknown6 = 0
        self.header_bias_in_seconds = 0
        self.header_unknown8 = 0
        self.header_unknown9 = 0
        self.ts_list = ts_list
        self.cached_files = cached_files
        self.uuidtext_folder_path = uuidtext_folder_path
        self.dsc_folder_path = v_fs.path_join(uuidtext_folder_path, "dsc")
        self.other_uuidtext = {} # cacheing uuidtext files referenced individually
        self.regex_pattern = r"%(\{[^\}]{1,64}\})?([0-9. *\-+#']{0,6})([hljztLq]{0,2})([@dDiuUxXoOfeEgGcCsSpaAFP])"
        # Regex pattern looks for strings in this format:  % {..} flags width.precision modifier specifier
        #                                                     --   -------------------   ------   ------
        #   Groups                                            g1            g2              g3       g4
        #
        self.regex = re.compile(self.regex_pattern)
        # from header items
        self.system_boot_uuid = None
        self.large_data = {} # key = ( data_ref_id << 64 | contTime ) , value = data
        self.boot_uuid_ts_list = None
        self.chunk_read_count = 0

    def ParseChunkHeader(self, buffer, debug_file_pos):
        '''Returns tuple (tag, Subtag, DataLength)'''
        tag, subtag, data_length = struct.unpack("<IIQ", buffer)
        log.debug("Chunk {} Tag=0x{:X} Subtag=0x{:X} Data_Length=0x{:X} @ 0x{:X}".format(self.chunk_read_count, tag, subtag, data_length, debug_file_pos))
        self.chunk_read_count += 1
        return (tag, subtag, data_length)

    def ParseFileHeader(self, buffer, data_length):
        self.header_data_length = data_length
        self.header_unknown1, self.header_unknown2, self.header_continuousTime,\
        self.header_timestamp, self.header_unknown5, self.header_unknown6, self.header_bias_in_seconds,\
        self.header_unknown8, self.header_unknown9 = struct.unpack("<IIQiIIiII", buffer[0:40])
        # Read header items (Log configuration?)
        pos = 40
        while pos < data_length:
            item_id, item_length = struct.unpack("<II", buffer[pos:pos+8])
            pos += 8
            if item_id == 0x6100 :  # continuous time
                self.header_item_continuousTime = struct.unpack("<Q", buffer[pos:pos+item_length])[0]
            elif item_id == 0x6101: pass # machine hostname & model
            elif item_id == 0x6102: # uuid
                self.system_boot_uuid = UUID(bytes=buffer[pos:pos+16])
                self.boot_uuid_ts_list = GetBootUuidTimeSyncList(self.ts_list, self.system_boot_uuid)
                if not self.boot_uuid_ts_list:
                    raise ValueError('Could not get Timesync for boot uuid! Cannot parse file..')
            elif item_id == 0x6103: # timezone string
                pass
            else:                   # not yet seen item
                log.info('New header item seen, item_id=0x{:X}'.format(item_id))
            pos += item_length
        self.DebugPrintTimestampFromContTime(self.header_item_continuousTime, "File Header")

    def ProcessReferencedFile(self, uuid_string, catalog):
        '''Find, open and parse a file. Add the file object to catalog.FileObjects list'''
        # Try as dsc file, if missing, try as uuidtext, if missing, then treat as missing uuidtext
        try:
            if self.cached_files:
                dsc = self.cached_files.cached_dsc.get(uuid_string, None) # try as dsc
                if dsc:
                    catalog.FileObjects.append(dsc)
                    return
                else:
                    ut = self.cached_files.cached_uuidtext.get(uuid_string, None)
                    if ut:
                        catalog.FileObjects.append(ut)
                        return
            # Try as Dsc
            full_path = self.vfs.path_join(self.dsc_folder_path, uuid_string)
            if self.vfs.path_exists(full_path):
                dsc = Dsc(self.vfs.get_virtual_file(full_path, 'Dsc'))
                dsc.Parse()
                catalog.FileObjects.append(dsc)
            else:
                # Try as uuidtext
                is_dsc = False
                full_path = self.vfs.path_join(self.uuidtext_folder_path, uuid_string[0:2], uuid_string[2:])
                ut = Uuidtext(self.vfs.get_virtual_file(full_path, 'Uuidtext'), UUID(uuid_string))
                ut.Parse()
                catalog.FileObjects.append(ut)
        except:
            log.exception('')

    def ProcessMetaChunk(self, buffer, debug_file_pos):
        '''Read chunk with flag 0x600B, this contains metadata/catalog data'''
        len_buffer = len(buffer)
        pos = 0
        catalog = Catalog()
        offset_strings, offset_proc_info, num_proc_info_to_follow, offset_chunk_meta, num_chunks_to_follow, \
          self.ContinuousTime = struct.unpack("<HHHHQQ", buffer[0:24])
        pos = 24
        self.DebugPrintTimestampFromContTime(self.ContinuousTime, "Catalog Chunk")
        for i in range(offset_strings/16):
            file_path = binascii.hexlify(buffer[pos:pos+16]).upper()
            self.ProcessReferencedFile(file_path, catalog)
            pos += 16
        pos = offset_strings + 24 # should already be here after reading filesUsed
        catalog.Strings = buffer[pos : pos + offset_proc_info - offset_strings]
        # ProcInfos
        pos = 24 + offset_proc_info
        for i in range(num_proc_info_to_follow):
            id, flags, file_id, dsc_file_index, proc_id1, proc_id2, pid, euid, \
            u6, num_extra_uuid_refs, u8 = struct.unpack("<HHhhQIIIIII", buffer[pos:pos+40])
            pos += 40
            extra_file_refs = []
            if num_extra_uuid_refs:
                # If more than one file is referenced by this proc_info, then this section is present
                for j in range(num_extra_uuid_refs):
                    ref_data_size, ref_u2, uuid_file_index, ref_v_offset, ref_id = struct.unpack('<IIhIh', buffer[pos:pos+16])
                    extra_file_refs.append(ExtraFileReference(ref_data_size, uuid_file_index, ref_u2, ref_v_offset, ref_id))
                    pos += 16
                    # sometimes uuid_file_index is -ve, 0xFF7F (-129)
            num_subsys_cat_elements, u9 = struct.unpack("<II", buffer[pos:pos+8])
            pos += 8
            proc_info = ProcInfo(id, flags, file_id, dsc_file_index, proc_id1, proc_id2, pid, euid, u6, num_extra_uuid_refs, u8, num_subsys_cat_elements, u9, extra_file_refs)
            catalog.ProcInfos.append(proc_info)
            if num_subsys_cat_elements > 0:
                for item_index in range(num_subsys_cat_elements):
                    item_id, subsystem_offset, category_offset = struct.unpack("<HHH", buffer[pos:pos+6])
                    pos += 6
                    proc_info.items[item_id] = ( ReadCString(catalog.Strings[subsystem_offset:]), ReadCString(catalog.Strings[category_offset:]) )
                #padding
                byte_count = num_subsys_cat_elements * 6
                if byte_count < 8:
                    pos += (8 - byte_count)
                elif (byte_count % 8) > 0:
                    pos += 8 - (byte_count % 8)
        #ChunkMeta header
        pos = 24 + offset_chunk_meta
        for i in range(num_chunks_to_follow):
            c_time_first, c_time_last, chunk_len, compression_alg = struct.unpack('<QQII', buffer[pos:pos+24])
            pos += 24
            self.DebugPrintTimestampFromContTime(c_time_first, "ChunkMeta {} CTime First".format(i))
            self.DebugPrintTimestampFromContTime(c_time_last, "ChunkMeta {} CTime Last".format(i))
            chunk_meta = ChunkMeta(c_time_first, c_time_last, chunk_len, compression_alg)
            catalog.ChunkMetaInfo.append(chunk_meta)
            num_proc_info_indexes = struct.unpack('<I', buffer[pos:pos+4])[0]
            pos += 4
            chunk_meta.ProcInfo_Ids = struct.unpack('<{}H'.format(num_proc_info_indexes), buffer[pos:pos + (num_proc_info_indexes*2)])
            pos += num_proc_info_indexes*2
            for proc_info_id in chunk_meta.ProcInfo_Ids:
                # Find it in catalog.ProcInfos and insert ref in chunk_meta.ProcInfos
                #  ref is unique by using both proc_id1 and proc_id2
                proc_info = catalog.GetProcInfoById(proc_info_id)
                if proc_info:
                    chunk_meta.ProcInfos[ proc_info.proc_id2 | (proc_info.proc_id1 << 32) ] = proc_info
            num_string_indexes = struct.unpack('<I', buffer[pos:pos+4])[0]
            pos += 4
            chunk_meta.StringIndexes = struct.unpack('<{}H'.format(num_string_indexes), buffer[pos:pos + (num_string_indexes*2)])
            pos += num_string_indexes*2
            #padding
            if (pos % 8) != 0:
                pos += (8 - (pos % 8))
        return catalog

    def ReadLogDataBuffer2(self, buffer, buf_size, strings_buffer):
        '''
            Reads log data when data descriptors are at end of buffer
            Returns a list of items read
        '''
        data = []
        descriptors = []
        if buf_size == 0:
            return data

        total_items = struct.unpack('<B', buffer[-1])[0]
        pos = buf_size - 1
        if buf_size == 1:
            if total_items != 0:
                log.error('Unknown data found in log data buffer')
            return data

        items_read = 0
        pos -= total_items
        while items_read < total_items:
            if pos <= 0:
                break
                log.error('Error, no place for data!')
            item_size = struct.unpack('<B', buffer[pos : pos + 1])[0]
            descriptors.append(item_size)
            items_read += 1
            pos += 1
        items_read = 0
        pos = 0
        while items_read < total_items:
            size = descriptors[items_read]
            item_data = buffer[pos : pos + size]
            data.append( [0, size, item_data] )
            pos += size
            items_read += 1

        return data

    def ReadLogDataBuffer(self, buffer, buf_size, strings_buffer):
        '''Returns a list of items read as [ type, size, raw_value_binary_string ]'''
        global debug_log_count

        data = []
        data_descriptors=[] # [ (data_index, offset, size, data_type), .. ]

        unknown, total_items = struct.unpack('<BB', buffer[0:2])
        pos = 2
        pos_debug = 0
        items_read = 0
        while items_read < total_items:
            if pos >= buf_size:
                log.error('Trying to read past buffer size!')
                break
            item_type, item_size = struct.unpack('<BB', buffer[pos:pos+2])
            pos += 2
            # item_type & 1 == 1, then 'private' flag is ON ?
            # item_type & 2 == 1, then '{public}' is in fmt_string
            if item_type in (0, 1): # number
                data.append([item_type, item_size, buffer[pos:pos+item_size]])
            elif item_type == 2: # %p (printed as hex with 0x prefix)
                data.append([item_type, item_size, buffer[pos:pos+item_size]])
            elif item_type in (0x20, 0x21, 0x22, 0x40, 0x41, 0x42, 0x31, 0x32): # string descriptor 0x22={public}%s 0x4x shows as %@ (if size=0, then '(null)')
                # byte 0xAB A=type(0=num,1=len??,2=string in stringsbuf,4=object)  B=style (0=normal,1=private,2={public})
                # 0x3- is for %.*P object types
                offset, size = struct.unpack('<HH', buffer[pos:pos+4])
                data_descriptors.append( (len(data), offset, size, item_type) )
                data.append('')
            elif item_type & 0xF0 == 0x10: #0x10, 0x12 seen # Item length only, this is usually followed by 0x31 or 0x32 item_type. If length is 0, then only 0x31 is seen.
                # Seen in strings where predicate specifies string length Eg: %.4s
                if item_size != 4:
                    log.warning('Log data Item Length was 0x{:X} instead of 0x4. item_type=0x{:X}'.format(item_size, item_type))
                size = struct.unpack('<I', buffer[pos:pos+4])
                # Not using this information anywhere as it seems redundant!
            else:
                log.warning('item_type unknown (0x{:X})'.format(item_type))
                data.append([item_type, item_size, buffer[pos:pos+item_size]])
            if item_size == 0:
                log.warning('item_size was zero!')
                break
            pos += item_size
            items_read += 1
        pos_debug = pos
        if data_descriptors:
            for desc in data_descriptors:
                data_index, offset, size, data_type = desc
                if data_type == 0x21:
                    data[data_index] = [data_type, size, strings_buffer[offset : offset + size] if size else '<private>' ]
                elif data_type == 0x40:
                    data[data_index] = [data_type, size, buffer[pos + offset : pos + offset + size] if size else '(null)' ]
                    pos_debug += size
                elif data_type == 0x41: #Is this also a ref to something else at times??
                    data[data_index] = [data_type, size, strings_buffer[offset : offset + size] if size else '<private>' ]
                    pos_debug += size
                else:
                    data[data_index] = [data_type, size, buffer[pos + offset : pos + offset + size] ]
                    pos_debug += size
        #if (total_items > 0) or (buf_size > 2):
        #    pass #log.debug(hex(unknown) + " ** " + str(data))
        #unused buffer
        #if pos_debug < buf_size:
        #    pass #log.debug("Extra Data bytes ({}) @ {} ".format(buf_size-pos_debug, pos_debug) + " ## " + binascii.hexlify(buffer[pos_debug:]))
        return data

    def RecreateMsgFromFmtStringAndData(self, format_str, data, log_file_pos):
        msg = ''
        format_str_for_regex = format_str.replace('%%', '~') # %% is to be considered literal % but will interfere with our regex, so replace it
        format_str = format_str.replace('%%', '%')           # %% replaced with % in original. Since we aren't tokenizing, we use this hack
        len_format_str = len(format_str)
        data_count = len(data)
        format_str_consumed = 0 # No. of bytes read
        last_hit_end = 0
        for index, hit in enumerate(self.regex.finditer(format_str_for_regex)):
            #log.debug('{} {} all={}  {}  {} {} {}'.format(hit.start(), hit.end(), hit.group(0), hit.group(1), hit.group(2), hit.group(3), hit.group(4)))
            hit_len = hit.end() - hit.start()
            last_hit_end = hit.end()
            msg += format_str[format_str_consumed : hit.start()] # slice from end of last hit to begin of new hit
            format_str_consumed = last_hit_end
            # Now add data from this hit
            if index >= len(data):
                msg += '<decode: missing data>' # Message provided by 'log' program for missing data
                log.error('missing data for log @ 0x{:X}'.format(log_file_pos))
                continue
            data_item = data[index]
            # msg += data from this hit
            # data_item = [type, size, raw_data]
            try:
                custom_specifier = hit.group(1)
                flags_width_precision = hit.group(2).replace('\'', '')
                length_modifier = hit.group(3)
                specifier = hit.group(4)
                data_type = data_item[0]
                data_size = data_item[1]
                raw_data  = data_item[2]
                ## In below code , length_modifier has been removed from format string, let python string formatter handle rest
                ## It has the same format, except for flags, where single-qoute is not supported in python.
                if specifier in ('d', 'D', 'i', 'u', 'U', 'x', 'X', 'o', 'O'): # uint32 according to spec! but can be 4 or 8 bytes
                    number = 0
                    if data_size == 0: # size
                        if data_type & 0x1:
                            msg += '<private>'
                        else:
                            log.error('unknown err, size=0, data_type=0x{:X}'.format(data_type))
                    else: # size should be 4 or 8
                        if specifier in ('d', 'D'): # signed int32 or int64
                            specifier = 'd'  # Python does not support 'D'
                            if   data_size == 4: number = struct.unpack("<i", raw_data)[0]
                            elif data_size == 8: number = struct.unpack("<q", raw_data)[0]
                            else: log.error('Unknown length ({}) for number '.format(data_size))
                        else:
                            if   data_size == 4: number = struct.unpack("<I", raw_data)[0]
                            elif data_size == 8: number = struct.unpack("<Q", raw_data)[0]
                            else: log.error('Unknown length ({}) for number '.format(data_size))
                            if   specifier == 'U': specifier = 'u'  # Python does not support 'U'
                            elif specifier == 'O': specifier = 'o'  # Python does not support 'O'
                        msg += ('%'+ flags_width_precision + specifier) % number
                elif specifier in ('f', 'e', 'E', 'g', 'G', 'a', 'A', 'F'): # double 64 bit (or 32 bit float if 'lf')
                    number = 0
                    if data_size == 0: # size
                        if data_type & 0x1:
                            msg += '<private>'
                        else:
                            log.error('unknown err, size=0, data_type=0x{:X}'.format(data_type))
                    else:
                        if   data_size == 8: number = struct.unpack("<d", raw_data)[0]
                        elif data_size == 4: number = struct.unpack("<f", raw_data)[0]
                        else: log.error('Unknown length ({}) for float/double '.format(data_size))
                        msg += ('%'+ flags_width_precision + specifier) % number
                elif specifier in ('c', 'C', 's', 'S', '@'):  # c is Single char but stored as 4 bytes
                    # %C & %S are unicode char, but everything in log file would be encoded as utf8, so should be the same
                    # %@ is a utf8 representation of object
                    chars = ''
                    if data_size == 0:
                        if data_type == 0x40:
                            chars = '(null)'
                        elif data_type & 0x1:
                            chars = '<private>'
                    else:
                        try:
                            chars = raw_data.decode('utf8').rstrip('\x00')
                        except Exception as ex:
                            log.error('Error decoding utf8 in log @ 0x{:X}, data was "{}", error was {}'.format(log_file_pos, binascii.hexlify(raw_data), str(ex)))
                            chars = ''
                        chars = ('%'+ (flags_width_precision if flags_width_precision.find('*')==-1 else '')  + "s") % chars # Python does not like '%.*s'
                    msg += chars
                elif specifier == 'P':  # Pointer to data of different types!
                    if not custom_specifier:
                        msg += hit.group(0)
                        log.info("Unknown data object with no custom specifier in log @ 0x{:X}".format(log_file_pos))
                        continue
                    if data_size == 0:
                        if data_type & 0x1:
                            msg += '<private>'
                        continue

                    if custom_specifier.find('uuid_t') > 0:
                        if data_size == 0: # size
                            if data_type & 0x1:
                                msg += '<private>'
                            else: log.error('unknown err, size=0, data_type=0x{:X} in log @ 0x{:X}'.format(data_type, log_file_pos))
                        else:
                            uuid = UUID(bytes=raw_data)
                            msg += str(uuid).upper()
                    elif custom_specifier.find('odtypes:mbr_details') > 0:
                        unk = raw_data[0]
                        if unk == 'D': # 0x44
                            group, pos = ReadCStringAndEndPos(raw_data[1:], len(raw_data))
                            pos += 2
                            domain = ReadCString(raw_data[pos:], len(raw_data) - pos)
                            msg += 'group: {}@{}'.format(group, domain)
                        elif unk == '#': #0x23
                            uid = struct.unpack("<I", raw_data[1:5])[0]
                            domain = ReadCString(raw_data[5:], len(raw_data) - 5)
                            msg += 'user: {}@{}'.format(uid, domain)
                        else:
                            log.error("Unknown value for mbr_details found 0x{} in log @ 0x{:X}".format(unk.encode('hex'), log_file_pos))
                    elif custom_specifier.find('odtypes:nt_sid_t') > 0:
                        msg += ReadNtSid(raw_data)
                    elif custom_specifier.find('location:SqliteResult') > 0:
                        number = struct.unpack("<I", raw_data)[0]
                        if number >= 0 and number <=28:
                            error_codes = [ 'SQLITE_OK','SQLITE_ERROR','SQLITE_INTERNAL','SQLITE_PERM','SQLITE_ABORT','SQLITE_BUSY',
                                            'SQLITE_LOCKED','SQLITE_NOMEM','SQLITE_READONLY','SQLITE_INTERRUPT','SQLITE_IOERR',
                                            'SQLITE_CORRUPT','SQLITE_NOTFOUND','SQLITE_FULL','SQLITE_CANTOPEN','SQLITE_PROTOCOL',
                                            'SQLITE_EMPTY','SQLITE_SCHEMA','SQLITE_TOOBIG','SQLITE_CONSTRAINT','SQLITE_MISMATCH',
                                            'SQLITE_MISUSE','SQLITE_NOLFS','SQLITE_AUTH','SQLITE_FORMAT','SQLITE_RANGE',
                                            'SQLITE_NOTADB','SQLITE_NOTICE','SQLITE_WARNING']
                            msg += error_codes[number]
                        elif number == 100: msg += 'SQLITE_ROW'
                        elif number == 101: msg += 'SQLITE_DONE'
                        else:
                            msg += str(number) + " - unknown sqlite result code"
                            #https://www.sqlite.org/c3ref/c_abort.html sqlite result codes
                    elif custom_specifier.find('network:sockaddr') > 0:
                        size, family = struct.unpack("<BB", raw_data[0:2])
                        if family == 0x1E: # AF_INET6 ipv6
                            port, flowinfo = struct.unpack("<HI", raw_data[2:8])
                            ipv6 = struct.unpack(">8H", raw_data[8:24])
                            ipv6_str = u'{:X}:{:X}:{:X}:{:X}:{:X}:{:X}:{:X}:{:X}'.format(ipv6[0],ipv6[1],ipv6[2],ipv6[3],ipv6[4],ipv6[5],ipv6[6],ipv6[7])#must be unicode
                            msg += ipaddress.ip_address(ipv6_str).compressed
                        elif family == 0x02: # AF_INET ipv4
                            port = struct.unpack("<H", raw_data[2:4])
                            ipv4 = struct.unpack("<BBBB", raw_data[4:8])
                            ipv4_str = '{}.{}.{}.{}'.format(ipv4[0],ipv4[1],ipv4[2],ipv4[3])
                            msg += ipv4_str # TODO- test this, not seen yet!
                        else:
                            log.error("Unknown sock family value 0x{:X} in log @ 0x{:X}".format(family, log_file_pos))
                    # elif custom_specifier.find('_CLDaemonStatusStateTrackerState') > 0:
                    #     msg += Read_CLDaemonStatusStateTrackerState(raw_data)
                    elif custom_specifier.find('_CLClientManagerStateTrackerState') > 0:
                        msg += Read_CLClientManagerStateTrackerState(raw_data)
                    else:
                        msg += hit.group(0)
                        log.info("Unknown custom data object type '{}' data size=0x{:X} in log @ 0x{:X}".format(custom_specifier, len(raw_data), log_file_pos))
                        pass #TODO
                elif specifier == 'p':  # Should be 8bytes to be displayed as uint 32/64 in hex lowercase no leading zeroes
                    number = ''
                    if data_size == 0: # size
                        if data_type & 0x1:
                            msg += '<private>'
                        else:
                            log.error('unknown err, size=0, data_type=0x{:X} in log @ 0x{:X}'.format(data_type, log_file_pos))
                    else: # size should be 8 or 4
                        if   data_size == 8: number = struct.unpack("<Q", raw_data)[0]
                        elif data_size == 4: number = struct.unpack("<I", raw_data)[0]
                        else: log.error('Unknown length ({}) for number in log @ 0x{:X}'.format(data_size, log_file_pos))
                        msg += ('%' + flags_width_precision + 'x') % number
            except:
                log.exception('exception for log @ 0x{:X}'.format(log_file_pos))
                msg += "E-R-R-O-R"

        if format_str_consumed < len_format_str:
            # copy remaining bytes from end of last hit to end of strings
            msg += format_str[last_hit_end:]
        elif format_str_consumed > len_format_str:
            log.error('format_str_consumed ({}) > len_format_str ({})'.format(format_str_consumed, len_format_str))

        return msg

    def DebugPrintLog(self, file_pos, cont_time, timestamp, thread, level_type, activity, pid, euid, ttl, p_name, lib, sub_sys, cat, msg, signpost):
        global debug_log_count
        log.debug('{} (0x{:X}) {} ({}) 0x{:X} {} 0x{:X} {} {} '.format(debug_log_count, file_pos, \
                    ReadAPFSTime(timestamp), cont_time, thread, level_type, activity, pid, euid, ttl, p_name) + \
                    ( '[{}] '.format(signpost) if signpost else '') + \
                      '{}: '.format(p_name) + \
                    ( '({}) '.format(lib) if lib else '') + \
                    ( '[{}:{}] '.format(sub_sys, cat) if sub_sys else '') + \
                    msg
                 )

    def DebugPrintTimestampFromContTime(self, ct, msg=''):
        '''Given a continuous time value, print its human readable form'''
        ts = FindClosestTimesyncItemInList(self.boot_uuid_ts_list, ct)
        time = ts.time_stamp + ct - ts.continuousTime
        log.debug("{} timestamp={}".format(msg, ReadAPFSTime(time)))

    def DebugCheckLogLengthRemaining(self, log_length, bytes_needed, log_abs_offset):
        '''Checks if we have enough space for extracting more elements'''
        if log_length < bytes_needed:
            log.error('Log data length (0x{:X}) < {} for log @ 0x{:X}!'.format(log_length, bytes_needed, log_abs_offset))
            raise ValueError('Not enough data in log data buffer!')

    def ProcessDataChunk(self, buffer, catalog, meta_chunk_index, debug_file_pos, logs):
        '''Read chunks with flag 0x600D'''
        global debug_log_count
        len_buffer = len(buffer)
        pos = 0
        chunk_meta = catalog.ChunkMetaInfo[meta_chunk_index]
        while (pos + 16) < len_buffer:
            tag, subtag, data_size = self.ParseChunkHeader(buffer[pos:pos+16], debug_file_pos + pos)
            pos += 16
            start_skew = pos % 8 # calculate deviation from 8-byte boundary for padding later
            proc_id1, proc_id2, ttl = struct.unpack('QII', buffer[pos:pos+16]) # ttl is not for type 6001, it means something else there!
            pos2 = 16
            proc_info = self.GetProcInfo(proc_id1, proc_id2, chunk_meta)
            log_file_pos = debug_file_pos + pos + pos2 - 32
            if not proc_info: # Error checking and skipping that chunk entry, so we can parse the rest
                log.error('Could not get proc_info, skipping log @ 0x{:X}'.format(log_file_pos))
                pos += data_size
                if ((pos - start_skew) % 8):
                    # sometimes no padding after privatedata. Try to detect null byte, if so pad it.
                    if (pos+1 < len_buffer) and (buffer[pos:pos+1] == b'\x00'):
                        pad_len = 8 - ((pos - start_skew) % 8)
                        pos += pad_len
                    else:
                        log.warning('Avoided padding for log ending @ 0x{:X}'.format(debug_file_pos + pos))
            pid = proc_info.pid
            euid = proc_info.euid
            if tag == 0x6001: #Firehose
                offset_strings, strings_v_offset, unknown4, unknown5, continuousTime \
                  = struct.unpack('<HHHHQ', buffer[pos + pos2 : pos + pos2 + 16])
                pos2 = 32
                if strings_v_offset < 4096: #data_size - offset_strings > 0x10: # Has strings
                    size_priv_data = 4096 - strings_v_offset
                    private_strings = buffer[pos + data_size - size_priv_data : pos + data_size]
                else:
                    private_strings = ''

                num_logs_debug = 0

                ts = FindClosestTimesyncItemInList(self.boot_uuid_ts_list, continuousTime)
                self.DebugPrintTimestampFromContTime(continuousTime, "Type 6001")

                logs_end_offset = offset_strings + 16
                while pos2 < logs_end_offset:
                    # Log item
                    log_start_pos = pos + pos2
                    start_skew = pos2 % 8
                    u1, u2, fmt_str_v_offset, thread, ct_rel, ct_rel_upper, log_data_len = struct.unpack('<HHIQIHH', buffer[pos + pos2 : pos + pos2 + 24])
                    pos2 += 24

                    ct = continuousTime + (ct_rel | (ct_rel_upper << 32))
                    # processing
                    log_file_pos = debug_file_pos + pos + pos2 - 24
                    #log.debug('log_file_pos=0x{:X}'.format(log_file_pos))

                    ts = FindClosestTimesyncItemInList(self.boot_uuid_ts_list, ct)
                    time = ts.time_stamp + ct - ts.continuousTime
                    #log.debug("Type 6001 LOG timestamp={}".format(ReadAPFSTime(time)))
                    try: # Big Exception block for any log uncaught exception
                        dsc_cache = catalog.FileObjects[proc_info.dsc_file_index] if (proc_info.dsc_file_index != -1) else None
                        ut_cache = catalog.FileObjects[proc_info.uuid_file_index]
                        p_name = ut_cache.library_name

                        senderImagePath = '' # Can be same as processImagePath
                        processImagePath = ut_cache.library_path
                        imageOffset = 0  # Same as senderProgramCounter
                        imageUUID = ''   # Same as senderImageUUID
                        processImageUUID = ut_cache.Uuid # Can be same as imageUUID
                        parentActivityIdentifier = 0

                        ut = None
                        format_str = ''
                        lib = '' # same as senderImage?
                        priv_str_len = 0      # when has_private_data
                        priv_str_v_offset = 0 # when has_private_data
                        sub_sys = ''
                        cat = ''
                        ttl = 0
                        act_id = [0]
                        has_msg_in_uuidtext = False # main_exe     [apple]
                        has_ttl = False             # has_rules    [apple]
                        has_act_id = False
                        has_subsys = False
                        has_alternate_uuid = False  # absolute     [apple]
                        has_msg_in_dsc = False      # shared_cache [apple]
                        has_other_act_id = False
                        has_unique_pid = False
                        has_private_data = False
                        has_sp_name = False
                        has_data_ref = False
                        has_activity_unk = False # unknown flag
                        is_activity = False
                        log_type = 'Default'
                        u1_upper_byte = (u1 >> 8)
                        is_signpost = False
                        signpost_string = 'spid 0x%x,'
                        signpost_name =''
                        if u1_upper_byte & 0x80: # signpost (Default)
                            is_signpost = True
                            if u1_upper_byte & 0xC0 == 0xC0: signpost_string += ' system,'  # signpostScope
                            else:                            signpost_string += ' process,' # signpostScope
                            if u1_upper_byte & 0x82 == 0x82: signpost_string += ' end'      # signpostType
                            elif u1_upper_byte & 0x81 == 0x81: signpost_string += ' begin'
                            else:                            signpost_string += ' event'
                        elif u1_upper_byte == 0x01:
                            log_type = 'Info'
                            if (u1 & 0x0F) == 0x02:
                                log_type ='Activity'
                                is_activity = True
                        elif u1_upper_byte == 0x02: log_type = 'Debug'
                        elif u1_upper_byte == 0x10: log_type = 'Error'
                        elif u1_upper_byte == 0x11: log_type = 'Fault'

                        if u2 & 0x7000:
                            log.info('Unknown flag for u2 encountered u2=0x{:4X} @ 0x{:X} ct={}'.format(u2, log_file_pos, ct))
                            #raise ValueError('Unk u2 flag')
                        if u2 & 0x8000: has_sp_name = True

                        if u2 & 0x0800: has_data_ref = True
                        if u2 & 0x0400: has_ttl = True
                        if u2 & 0x0200: has_subsys = True if (not is_activity) else False
                        if u2 & 0x0200: has_other_act_id = True if is_activity else False
                        if u2 & 0x0100: has_private_data = True if (not is_activity) else False
                        if u2 & 0x0100: has_activity_unk = True if is_activity else False

                        if u2 & 0x00E0: # E=1110
                            log.info('Unknown flag for u2 encountered u2=0x{:4X} @ 0x{:X} ct={}'.format(u2, log_file_pos, ct))
                            #raise ValueError('Unk u2 flag')
                        if u2 & 0x0010: has_unique_pid = True

                        if u2 & 0x0008: has_alternate_uuid = True
                        if u2 & 0x0004: has_msg_in_dsc = True
                        if u2 & 0x0002: has_msg_in_uuidtext = True
                        if u2 & 0x0001: has_act_id = True

                        log_data_len2 = log_data_len
                        pos3 = pos2
                        if is_activity: # cur_aid [apple]
                            u5, u6 = struct.unpack('<II', buffer[pos + pos3 : pos + pos3 + 8]) # check for activity
                            if u6 == 0x80000000:
                                act_id.append(u5)
                                pos3 += 8
                                log_data_len2 -= 8
                            else:
                                log.error('Expected activityID, got something else!')
                            if has_unique_pid:
                                proc_id = struct.unpack('<Q', buffer[pos + pos3 : pos + pos3 + 8])[0]
                                pos3 += 8
                                log_data_len2 -= 8
                            if has_act_id: # another act_id # new_aid [apple]
                                u5, u6 = struct.unpack('<II', buffer[pos + pos3 : pos + pos3 + 8])
                                if u6 == 0x80000000:
                                    act_id.append(u5)
                                    pos3 += 8
                                    log_data_len2 -= 8
                                else:
                                    log.error('Expected activityID, got something else!')
                            if has_other_act_id: # yet another act_id # other_aid [apple]
                                u5, u6 = struct.unpack('<II', buffer[pos + pos3 : pos + pos3 + 8])
                                if u6 == 0x80000000:
                                    act_id.append(u5)
                                    pos3 += 8
                                    log_data_len2 -= 8
                                else:
                                    log.error('Expected activityID, got something else!')
                        else:
                            if has_act_id:
                                u5, u6 = struct.unpack('<II', buffer[pos + pos3 : pos + pos3 + 8])
                                if u6 == 0x80000000:
                                    act_id.append(u5)
                                    pos3 += 8
                                    log_data_len2 -= 8
                                else:
                                    log.error('Expected activityID, got something else!')

                        if has_private_data:
                            if private_strings:
                                priv_str_v_offset, priv_str_len = struct.unpack('<HH', buffer[pos + pos3 : pos + pos3 + 4])
                                pos3 += 4
                                log_data_len2 -= 4
                            else:
                                log.error('Did not read priv_str_v_offset as no private_strings are present @ log 0x{:X}! is_activity={}'.format(log_file_pos, bool(is_activity)))

                        u5 = struct.unpack('<I', buffer[pos + pos3 : pos + pos3 + 4])[0]
                        pos3 += 4
                        log_data_len2 -= 4

                        if has_alternate_uuid:
                            if not has_msg_in_uuidtext: # Then 2 bytes (uuid_file_index) instead of UUID
                                uuid_file_id = struct.unpack('<h', buffer[pos + pos3 : pos + pos3 + 2])[0]
                                pos3 += 2
                                log_data_len2 -= 2
                                uuid_found = False
                                for extra_ref in proc_info.extra_file_refs:
                                    if (extra_ref.id == uuid_file_id) and \
                                    ( (u5 >= extra_ref.v_offset) and ( (u5-extra_ref.v_offset) < extra_ref.data_size) ):  # found it
                                        ut = catalog.FileObjects[extra_ref.uuid_file_index]
                                        format_str = ut.ReadFmtStringFromVirtualOffset(fmt_str_v_offset)
                                        imageUUID = ut.Uuid
                                        senderImagePath = ut.library_path
                                        imageOffset = u5 - extra_ref.v_offset
                                        uuid_found = True
                                        break
                                if not uuid_found:
                                    log.error('no uuid found for absolute pc - uuid_file_id was {} u5=0x{:X} fmt_str_v_offset=0x{:X} @ 0x{:X} ct={}'.format(uuid_file_id, u5, fmt_str_v_offset, log_file_pos, ct))
                                    format_str = '<compose failure [missing precomposed log]>' # error message from log utility
                            else:             # UUID
                                file_path = binascii.hexlify(buffer[pos + pos3 : pos + pos3 + 16]).upper()
                                pos3 += 16
                                log_data_len2 -= 16
                                ## try to get format_str and lib from uuidtext file
                                ut = None
                                # search in existing files, likely will not find it here!
                                for obj in catalog.FileObjects:
                                    if obj.file.filename == file_path:
                                        ut = obj
                                        break
                                if not ut: # search in other_uuidtext, as we may have seen this earlier
                                    ut = self.other_uuidtext.get(file_path, None)
                                if not ut: # Not found, so open and parse new file
                                    uuidtext_full_path = self.vfs.path_join(self.uuidtext_folder_path, file_path[0:2], file_path[2:])
                                    ut = Uuidtext(self.vfs.get_virtual_file(uuidtext_full_path, 'Uuidtext'), UUID(file_path))
                                    self.other_uuidtext[file_path] = ut # Add to other_uuidtext, so we don't have to parse it again
                                    if not ut.Parse():
                                        ut = None
                                        log.error('Error parsing uuidtext file {} @ 0x{:X} ct={}'.format(uuidtext_full_path, log_file_pos, ct))
                                if ut:
                                    format_str = ut.ReadFmtStringFromVirtualOffset(fmt_str_v_offset)
                                    p_name = ut_cache.library_name
                                    lib = ut.library_name
                                    imageUUID = ut.Uuid
                                    senderImagePath = ut.library_path
                                else:
                                    log.debug("Could not read from uuidtext {} @ 0x{:X} ct={}".format(file_path, log_file_pos, ct))

                        if not is_activity:
                            if has_subsys:
                                item_id = struct.unpack('<H', buffer[pos + pos3 : pos + pos3 + 2])[0]
                                pos3 += 2
                                log_data_len2 -= 2
                                sub_sys, cat = proc_info.GetSubSystemAndCategory(item_id)

                            if has_ttl:
                                ttl = struct.unpack('<B', buffer[pos + pos3 : pos + pos3 + 1])[0]
                                pos3 += 1
                                log_data_len2 -= 1

                            if has_data_ref: #This is a ref to an object stored as type 0x0602 blob
                                data_ref_id = struct.unpack('<H', buffer[pos + pos3 : pos + pos3 + 2])[0]
                                pos3 += 2
                                log_data_len2 -= 2
                                log.debug('Data reference ID = {:4X}'.format(data_ref_id))

                            if is_signpost:
                                spid_val = struct.unpack('<Q', buffer[pos + pos3 : pos + pos3 + 8])[0]
                                pos3 += 8
                                log_data_len2 -= 8
                                signpost_string = signpost_string % (spid_val)

                            if has_sp_name:
                                sp_name_ref = struct.unpack('<I', buffer[pos + pos3 : pos + pos3 + 4])[0]
                                pos3 += 4
                                log_data_len2 -= 4

                        # Get format_str and lib now
                        if has_msg_in_uuidtext: # u2 & 0x0002: # msg string in uuidtext file
                            imageOffset = u5
                            if has_alternate_uuid: # another uuidtext file was specified, already read that above
                                if has_sp_name:
                                    signpost_name = ut.ReadFmtStringFromVirtualOffset(sp_name_ref)
                            else:
                                imageUUID = ut_cache.Uuid
                                senderImagePath = ut_cache.library_path
                                format_str = ut_cache.ReadFmtStringFromVirtualOffset(fmt_str_v_offset)
                                if has_sp_name:
                                    signpost_name = ut_cache.ReadFmtStringFromVirtualOffset(sp_name_ref)
                        elif has_msg_in_dsc: # u2 & 0x0004: # msg string in dsc file
                            if has_sp_name:
                                try:
                                    signpost_name, c_a, c_b = dsc_cache.ReadFmtStringAndEntriesFromVirtualOffset(sp_name_ref)
                                except:
                                    log.error("Could not get signpost name! @ 0x{:X} ct={}".format(log_file_pos, ct))
                            cache_b1 = dsc_cache.GetUuidEntryFromVirtualOffset(u5)
                            if cache_b1:
                                lib = cache_b1[4] # senderimage_name
                                imageUUID = cache_b1[2]
                                senderImagePath = cache_b1[3]
                                imageOffset = u5 - cache_b1[0]

                            try:
                                if fmt_str_v_offset & 0x80000000: # check for highest bit
                                    format_str = "%s"
                                    log.debug("fmt_str_v_offset highest bit set @ 0x{:X} ct={}".format(log_file_pos, ct))
                                else:
                                    format_str, cache_a, cache_b = dsc_cache.ReadFmtStringAndEntriesFromVirtualOffset(fmt_str_v_offset)
                            except:
                                log.error('Failed to get DSC msg string @ 0x{:X} ct={}'.format(log_file_pos, ct))
                        elif has_alternate_uuid: pass #u2 & 0x0008: # Parsed above
                        else:
                            log.warning("No message string flags! @ 0x{:X} ct={}".format(log_file_pos, ct))

                        if log_data_len2:
                            strings_slice = ''
                            if has_private_data:
                                if private_strings:
                                    strings_start_offset = 0
                                    strings_len = len(private_strings)
                                    strings_start_offset = priv_str_v_offset - strings_v_offset
                                    if (strings_start_offset > len(private_strings)) or (strings_start_offset < 0):
                                        log.error('Error calculating strings virtual offset @ 0x{:X} ct={}'.format(log_file_pos, ct))
                                    strings_slice = private_strings[strings_start_offset : strings_start_offset + priv_str_len]
                                else:
                                    log.error('Flag has_private_data but no strings present! @ 0x{:X} ct={}'.format(log_file_pos, ct))
                            else:
                                strings_slice = ''
                            if u1 & 0x3 == 0x3: # data_descriptor_at_buffer_end
                                log_data = self.ReadLogDataBuffer2(buffer[pos + pos3 : pos + pos3 + log_data_len2], log_data_len2, strings_slice)
                            else:
                                log_data = self.ReadLogDataBuffer(buffer[pos + pos3 : pos + pos3 + log_data_len2], log_data_len2, strings_slice)
                        else:
                            log_data = None
                        if has_data_ref:
                            unique_ref = data_ref_id << 64 | ct
                            log_data = self.large_data.get(unique_ref, None)
                            if log_data:
                                log_data = log_data = self.ReadLogDataBuffer(log_data, len(log_data), '')
                            else:
                                log.error('Data Reference not found for unique_ref=0x{:X} ct={}!'.format(unique_ref, ct))
                                format_str = "<decode: missing data>"
                                # TODO - Sometimes this data is in another file, create a mechanism to deal with that
                                # Eg: Logdata.Livedata.tracev3 will reference entries from Persist\*.tracev3
                                #  There are very few of these in practice.

                        log_msg = self.RecreateMsgFromFmtStringAndData(format_str, log_data, log_file_pos) if log_data else format_str
                        if len(act_id) > 2: parentActivityIdentifier = act_id[-2]
                        logs.append([self.file.filename, log_file_pos, ct, time, thread, log_type, act_id[-1], parentActivityIdentifier, \
                                        pid, euid, ttl, p_name, lib, sub_sys, cat,\
                                        signpost_name, signpost_string if is_signpost else '',
                                        imageOffset, imageUUID, processImageUUID, senderImagePath, processImagePath,
                                        log_msg
                                    ])
                    except Exception as ex:
                        log.exception("Exception while processing log @ 0x{:X} ct={}, skipping that log entry!".format(log_file_pos, ct))
                    ##
                    debug_log_count += 1

                    pos2 += log_data_len
                    #padding
                    if ((pos2 - start_skew) % 8) != 0:
                        pos2 += 8 - ((pos2 - start_skew) % 8)
                    num_logs_debug += 1

                log.debug("Parsed {} type 6001 logs".format(num_logs_debug))

                pos += data_size
                if ((pos - start_skew) % 8):
                    # sometimes no padding after privatedata. Try to detect null byte, if so pad it.
                    if (pos+1 < len_buffer) and (buffer[pos:pos+1] == b'\x00'):
                        pad_len = 8 - ((pos - start_skew) % 8)
                        pos += pad_len
                    else:
                        log.warning('Avoided padding for firehose chunk ending @ 0x{:X}'.format(debug_file_pos + pos))
            elif tag == 0x6002: # Oversize
                ct, data_ref_id, data_len = struct.unpack('<QII', buffer[pos + pos2 : pos + pos2 + 16])
                pos2 += 16
                data = buffer[pos + pos2 : pos + pos2 + data_len]
                self.large_data[data_ref_id << 64 | ct] = data

                pos2 += data_len
                ## Debug print
                ts = FindClosestTimesyncItemInList(self.boot_uuid_ts_list, ct)
                time = ts.time_stamp + ct - ts.continuousTime
                log.debug("Type 6002 timestamp={} ({}), data_ref_id=0x{:X} @ 0x{:X}".format(ReadAPFSTime(time), ct, data_ref_id, log_file_pos))
                pos += data_size
                if (pos - start_skew) % 8:
                    pad_len = 8 - ((pos - start_skew) % 8)
                    pos += pad_len
            elif tag == 0x6003: # State
                log_type = 'State'
                ct, activity_id, un7 = struct.unpack("<QII", buffer[pos + pos2 : pos + pos2 + 16])
                pos2 += 16
                uuid = UUID(bytes = buffer[pos + pos2 : pos + pos2 + 16])
                pos2 += 16
                data_type, data_len = struct.unpack('<II', buffer[pos + pos2 : pos + pos2 + 8])
                pos2 += 8
                if data_type == 1:
                    pos2 += 128  # type 1 does not have any strings, it is blank or random bytes
                else:
                    obj_type_str_1 = ReadCString(buffer[pos + pos2 : pos + pos2 + 64])
                    pos2 += 64
                    obj_type_str_2 = ReadCString(buffer[pos + pos2 : pos + pos2 + 64])
                    pos2 += 64

                name = ReadCString(buffer[pos + pos2 : pos + pos2 + 64], 64)
                pos2 += 64
                # datatype  1=plist, 2=custom object, 3=unknown data object
                log_msg = ''
                if data_len:
                    data = buffer[pos + pos2 : pos + pos2 + data_len]
                    if data_type == 1: # plist  # serialized NS/CF object [Apple]
                        try:
                            plist = biplist.readPlistFromString(data)
                            log_msg = unicode(plist)
                        except:
                            log.exception('Problem reading plist from log @ 0x{:X} ct={}'.format(log_file_pos, ct))
                    elif data_type == 2:  #custom object, not being read by log utility in many cases!
                        log.error('Did not read data of type {}, t1={}, t2={}, length=0x{:X} from log @ 0x{:X} ct={}'.format(data_type, obj_type_str_1, obj_type_str_2, data_len, log_file_pos, ct))
                    elif data_type == 3:  # custom [Apple] #TODO - read non-plist data
                        if obj_type_str_1 == 'location' and obj_type_str_2 == '_CLClientManagerStateTrackerState':
                            log_msg = Read_CLClientManagerStateTrackerState(data)
                        else:
                            log.error('Did not read data of type {}, t1={}, t2={}, length=0x{:X} from log @ 0x{:X} ct={}'.format(data_type, obj_type_str_1, obj_type_str_2, data_len, log_file_pos, ct))
                    else:
                        log.error('Unknown data of type {}, t1={}, t2={}, length=0x{:X} from log @ 0x{:X} ct={}'.format(data_type, obj_type_str_1, obj_type_str_2, data_len, log_file_pos, ct))
                    pos2 += data_len

                try: # for any uncaught exception
                    ut_cache = catalog.FileObjects[proc_info.uuid_file_index]
                    p_name = ut_cache.library_name

                    senderImagePath = '' # Can be same as processImagePath
                    processImagePath = ut_cache.library_path
                    imageOffset = 0  # Same as senderProgramCounter
                    imageUUID = uuid
                    processImageUUID = ut_cache.Uuid

                    ts = FindClosestTimesyncItemInList(self.boot_uuid_ts_list, ct)
                    time = ts.time_stamp + ct - ts.continuousTime
                    #log.debug("Type 6003 timestamp={}".format(ReadAPFSTime(time)))

                    logs.append([self.file.filename, log_file_pos, ct, time, 0, log_type, 0, 0, \
                                pid, euid, ttl, p_name, str(uuid).upper(), '', '',\
                                '', '',
                                imageOffset, imageUUID, processImageUUID, senderImagePath, processImagePath,
                                name + "\n" + log_msg
                                ])
                except:
                    log.exception("Exception while processing logtype 'State' @ 0x{:X} ct={}, skipping that log entry!".format(log_file_pos, ct))
                debug_log_count += 1

                pos += data_size
                if (pos - start_skew) % 8:
                    pad_len = 8 - ((pos - start_skew) % 8)
                    pos += pad_len
            else:
                log.info("Unexpected tag value 0x{:X} @ 0x{:X} (Expected 0x6001, 0x6002 or 0x6003)".format(tag, log_file_pos))
                pos += data_size
                pad_len = (pos - start_skew) % 8
                if pad_len:
                    pos += pad_len
            #padding,moved to individual sections due to anomaly with few files, where privatedata in 0x6001 has no padding after!


    def GetProcInfo(self, proc_id1, proc_id2, chunk_meta):
        proc_info = chunk_meta.ProcInfos.get( proc_id2 | (proc_id1 << 32) , None)
        if proc_info == None:
            log.error("Could not find proc_info with proc_id1={} proc_id2={}".format(proc_id1, proc_id2))
        return proc_info

    def Parse(self, log_list_process_func=None):
        '''Parse the traceV3 file, returns True/False.
           'log_list_process_func' is a function the caller provides to
           process a list of logs. It gets called periodically as logs are extracted.
           Its syntax is log_list_process_func(logs_list, tracev3_object)
           Here log_list = [ log_1, log_2, .. ], where each log_x item is a tuple
           log_x = ( log_file_pos, continuous_time, time, thread, log_type,
                    activity_id, parent_activity_id,
                    pid, euid, ttl, p_name, lib, sub_system, category,
                    signpost_name, signpost_string,
                    image_offset, image_UUID, process_image_UUID,
                    sender_image_path, process_image_path,
                    log_msg
                   )
        '''
        log.debug("-"*100 + "\r\nParsing traceV3 file {}".format(self.file.filename))
        f = self.file.open()
        if not f:
            return False
        try:
            file_size = self.file.get_file_size()
            chunk_header = f.read(16)
            tag, subtag, data_length = self.ParseChunkHeader(chunk_header, 0)
            if tag != 0x1000:
                log.info('Wrong signature in traceV3 file, got 0x{:X} instead of 0x1000'.format(tag))
                return False
            if subtag != 0x11:
                log.error('Cannot process this version of unified logging, version=0x{:X}'.format(subtag))
                return False

            buffer = f.read(data_length) # fileheader_data + items
            self.ParseFileHeader(buffer, data_length)

            pos = 16 + data_length
            catalog = None
            meta_chunk_index = 0
            global debug_log_count
            debug_log_count = 0
            uncompressed_file_pos = pos
            logs = []
            while pos < file_size:
                f.seek(pos)
                chunk_header = f.read(16)
                tag, subtag, data_length = self.ParseChunkHeader(chunk_header, uncompressed_file_pos)
                buffer = f.read(data_length)
                # Process buffer here
                if tag == 0x600B:
                    meta_chunk_index = 0
                    catalog = self.ProcessMetaChunk(buffer, uncompressed_file_pos + 16) # debug_file_pos will be for uncompressed tracev3 only!
                    uncompressed_file_pos += 16 + data_length
                elif tag == 0x600D:
                    uncompressed_buffer = DecompressChunkData(buffer, len(buffer))
                    self.ProcessDataChunk(uncompressed_buffer, catalog, meta_chunk_index, uncompressed_file_pos + 16, logs)
                    meta_chunk_index += 1
                    uncompressed_file_pos += 16 + len(uncompressed_buffer)
                else:
                    log.info("Unknown header for chunk - 0x{:X} , skipping chunk @ 0x{:X}!".format(tag, pos))
                    uncompressed_file_pos += 16 + data_length
                if data_length % 8: # Go to QWORD boundary
                    data_length += 8 - (data_length % 8)
                if uncompressed_file_pos % 8: # just for the uncompressed file pos
                    uncompressed_file_pos += 8 - (data_length % 8)
                pos = pos + 16 + data_length
                if log_list_process_func and (len(logs) > 100000):
                    log_list_process_func(logs, self)
                    logs = []
            # outside loop, end of file reached, write remaining logs
            if log_list_process_func and (len(logs) > 0):
                log_list_process_func(logs, self)
        except:
            log.exception('traceV3 Parser error')
        return True

class CachedFiles():
    '''
        Optimization measure to parse and hold open file pointers for uuidtext/dsc files,
        so they are not parsed again and again
    '''
    def __init__(self, v_fs):
        self.vfs = v_fs
        self.cached_dsc = {}      # Key = UUID string uppercase (no seperators), Val = Dsc object
        self.cached_uuidtext = {} # Key = UUID string uppercase (no seperators), Val = Uuidtext object

    def ParseFolder(self, uuidtext_folder_path):
        '''Parse the uuidtext folder specified and parse all uuidtext/dsc files, adding them to the cache'''
        try:
            # dsc
            dsc_path = self.vfs.path_join(uuidtext_folder_path, 'dsc')
            entries = self.vfs.listdir(dsc_path)
            for dsc_name in entries:
                if len(dsc_name) == 32:
                    dsc = Dsc(self.vfs.get_virtual_file(self.vfs.path_join(dsc_path, dsc_name), 'Dsc'))
                    dsc.Parse()
                    self.cached_dsc[dsc_name] = dsc

            # uuidtext - can't have this or python will complain of too many open files!
            # entries = self.vfs.listdir(uuidtext_folder_path)
            # index = 0
            # for index in range(0x100):
            #     folder_name = '{:02X}'.format(index)
            #     #if vfs.path_exists(folder_path):
            #     if folder_name in entries:
            #         folder_path = self.vfs.path_join(uuidtext_folder_path, folder_name)
            #         uuid_names = self.vfs.listdir(folder_path)
            #         for uuid_name in uuid_names:
            #             if len(uuid_name) == 30: # filtering out possibly other files there!
            #                 uuidtext_path = self.vfs.path_join(folder_path, uuid_name)
            #                 ut = Uuidtext(self.vfs.get_virtual_file(uuidtext_path, 'Uuidtext'), UUID(folder_name + uuid_name))
            #                 ut.Parse()
            #                 self.cached_uuidtext[folder_name + uuid_name] = ut
            #     else:
            #         log.debug(folder_name + ' does not exist')
        except Exception:
            log.exception('')


class Uuidtext():
    def __init__(self, v_file, uuid):
        self.file = v_file
        self.flag1 = 0
        self.flag2 = 0
        self.num_entries = 0
        self.entries = []   # [ [range_start_offset, data_offset, data_len], [..] , ..]
        self.library_path = ''
        self.library_name = ''
        self.Uuid = uuid

    def ReadFmtStringFromVirtualOffset(self, v_offset):
        if not self.file.is_valid: return '<compose failure [UUID]>' # value returned by 'log' program if uuidtext is not found
        if v_offset & 0x80000000: return '%s' # if highest bit is set
        for entry in self.entries:
            if (entry[0] <= v_offset) and ((entry[0] + entry[2]) > v_offset):
                rel_offset = v_offset - entry[0]
                f = self.file.file_pointer
                f.seek(entry[1] + rel_offset)
                buffer = f.read(entry[2] - rel_offset)
                return ReadCString(buffer)
        #Not found
        log.error('Invalid bounds 0x{:X} for {}'.format(v_offset, str(self.Uuid))) # This is error msg from 'log'
        return '<compose failure [UUID]>'

    def Parse(self):
        '''Parse the uuidtext file, returns True/False'''
        f = self.file.open()
        if not f:
            return False
        try:
            buffer = f.read(16) # header
            if buffer[0:4] != b'\x99\x88\x77\x66':
                log.info('Wrong signature in uuidtext file, got 0x{} instead of 0x99887766'.format(binascii.hexlify(buffer[0:4])))
                return False
            self.flag1, self.flag2, self.num_entries = struct.unpack("<III", buffer[4:16])
            # Read entry structures
            buffer = f.read(8 * self.num_entries)
            pos = 0
            data_offset = 16 + (8 * self.num_entries)
            for i in range(self.num_entries):
                range_start_offset, data_len = struct.unpack("<II", buffer[pos:pos+8])
                self.entries.append([range_start_offset, data_offset, data_len])
                pos += 8
                data_offset += data_len
            # Read library path
            f.seek(data_offset)
            path_buffer = f.read(1024)
            self.library_path = ReadCString(path_buffer)
            self.library_name = os.path.basename(self.library_path)

        except:
            log.exception('Uuidtext Parser error')
            self.file.is_valid = False
        return True

class Dsc():
    def __init__(self, v_file):
        self.file = v_file
        self.version = 0
        self.num_range_entries = 0
        self.num_uuid_entries = 0
        self.range_entries = []  # [ [uuid_index, v_off, data_offset, data_len], [..], ..] # data_offset is absolute in file
        self.uuid_entries  = []  # [ [v_off,  size,  uuid,  lib_path, lib_name], [..], ..] # v_off is virt offset

    def FindVirtualOffsetEntries(self, v_offset):
        '''Return tuple (range_entry, uuid_entry) where range_entry[xx].size <= v_offset'''
        ret_range_entry = None
        ret_uuid_entry = None
        for a in self.range_entries:
            if (a[1] <= v_offset) and ((a[1] + a[3]) > v_offset):
                ret_range_entry = a
                ret_uuid_entry = self.uuid_entries[a[0]]
                return (ret_range_entry, ret_uuid_entry)
        #Not found
        log.error('Failed to find v_offset in Dsc!')
        return (None, None)

    def ReadFmtStringAndEntriesFromVirtualOffset(self, v_offset):
        range_entry, uuid_entry = self.FindVirtualOffsetEntries(v_offset)
        if range_entry:
            rel_offset = v_offset - range_entry[1]
            f = self.file.file_pointer
            f.seek(range_entry[2] + rel_offset)
            buffer = f.read(range_entry[3] - rel_offset)
            return (ReadCString(buffer), range_entry, uuid_entry)
        return '<compose failure [UUID]>'

    def GetUuidEntryFromUuid(self, uuid):
        '''Find a uuid_entry from its UUID value'''
        for b in self.uuid_entries:
            if b[2] == uuid:
                return b
        #Not found
        log.error('Failed to find uuid {} in Dsc!'.format(str(uuid)))
        return b

    def GetUuidEntryFromVirtualOffset(self, v_offset):
        '''Returns uuid_entry where uuid_entry[xx].v_off <= v_offset and falls within allowed size'''
        for b in self.uuid_entries:
            if (b[0] <= v_offset) and ((b[0] + b[1]) > v_offset):
                rel_offset = v_offset - b[0]
                return b
        #Not found
        log.error('Failed to find uuid_entry for v_offset 0x{:X} in Dsc!'.format(v_offset))
        return None

    def DebugPrintDsc(self):
        log.debug("DSC version={} file={}".format(self.version, self.file.filename))
        log.debug("Range entry values")
        for a in self.range_entries:
            log.debug("{} {} {} {}".format(a[0], a[1], a[2], a[3]))
        log.debug("Uuid entry values")
        for b in self.uuid_entries:
            log.debug("{} {} {} {} {}".format(b[0], b[1], b[2], b[3], b[4]))

    def Parse(self):
        '''Parse the dsc file, returns True/False'''
        f = self.file.open()
        if not f:
            return False
        try:
            buffer = f.read(16) # header
            if buffer[0:4] != b'hcsd':
                log.info('Wrong signature in DSC file, got 0x{} instead of 0x68637364 (hcsd)'.format(binascii.hexlify(buffer[0:4])))
                return False
            self.version, self.num_range_entries, self.num_uuid_entries = struct.unpack("<III", buffer[4:16])
            # Read range structures
            buffer = f.read(16 * self.num_range_entries)
            pos = 0
            for i in range(self.num_range_entries):
                uuid_index, v_off, data_offset, data_len = struct.unpack("<IIII", buffer[pos:pos+16])
                self.range_entries.append([uuid_index, v_off, data_offset, data_len])
                pos += 16
            # Read uuid_entry structures
            buffer = f.read(28 * self.num_uuid_entries)
            pos = 0
            for i in range(self.num_uuid_entries):
                v_off, size = struct.unpack("<II", buffer[pos:pos+8])
                uuid = UUID(bytes=buffer[pos+8:pos+24])
                data_offset = struct.unpack("<I", buffer[pos+24:pos+28])[0]
                f.seek(data_offset)
                path_buffer = f.read(1024) # File path should not be >1024
                lib_path = ReadCString(path_buffer)
                lib_name = os.path.basename(lib_path)
                self.uuid_entries.append([v_off, size, uuid, lib_path, lib_name])
                pos += 28
        except:
            log.exception('DSC Parser error')
            self.file.is_valid = False
        return True

def GetBootUuidTimeSyncList(ts_list, uuid):
    '''
        Searches ts_list for the boot uuid provided and returns the
        timesync items list for that uuid
    '''
    for ts in ts_list:
        if ts.header.boot_uuid == uuid:
            return ts.items
    log.error("Could not find boot uuid {} in Timesync!".format(uuid))
    return None

def FindClosestTimesyncItem(ts_list, uuid, continuousTime):
    '''Searches ts_list for the boot_id specified by uuid and time'''
    found_boot_id = False
    for ts in ts_list:
        if ts.header.boot_uuid == uuid:
            found_boot_id = True
            return FindClosestTimesyncItemInList(ts.items, continuousTime)

    if not found_boot_id:
        log.error("Could not find boot uuid {} in Timesync!".format(uuid))
    return None

def FindClosestTimesyncItemInList(ts_items, continuousTime):
    '''Returns the closest timesync item from the provided ts_items list'''
    closest_tsi = ts_items[0]
    for item in ts_items:
        if item.continuousTime > continuousTime:
            break
        else: # must be <
            closest_tsi = item
    return closest_tsi

class Timesync:
    def __init__(self, header):
        self.header = header
        self.items = []
        #self.items_dict = {} # unused , use later for optimization

class TimesyncHeader:

    def __init__(self, sig, unk1, boot_uuid, ts_numer, ts_denom, ts, bias, is_dst):
        self.signature = sig
        self.unknown1  = unk1
        self.boot_uuid = boot_uuid
        self.ts_numerator   = ts_numer
        self.ts_denominator = ts_denom
        self.time_stamp = ts
        self.bias_minutes   = bias
        self.is_dst = (is_dst == 1) # 1 = DST

class TimesyncItem:
    '''Timesync item object'''
    def __init__(self, ts_unknown, cont_time, ts, bias, is_dst):
        #self.signature = sig # "Ts  " = sig?
        self.ts_unknown = ts_unknown
        self.continuousTime = cont_time
        self.time_stamp = ts
        self.bias_minutes = bias
        self.is_dst = (is_dst == 1) # 1 = DST

def ReadTimesyncFile(buffer, ts_list):
    try:
        pos = 0
        size = len(buffer)
        while pos < size:
            sig, header_size, unk1  = struct.unpack("<HHI", buffer[pos:pos+8])
            if sig != 0xBBB0:
                log.error("not the right signature for Timesync header, got 0x{:04X} instead of 0x{:04X}, pos was 0x{:08X}".format(sig, 0x0030BBB0, pos))
                break
            uuid = UUID(bytes=buffer[pos+8:pos+24])
            ts_numer, ts_denom, t_stamp, tz, is_dst = struct.unpack("<IIqiI", buffer[pos+24:pos+48])
            ts_header = TimesyncHeader(sig, unk1, uuid, ts_numer, ts_denom, t_stamp, tz, is_dst)
            pos += header_size # 0x30 (48) by default
            if header_size != 0x30:
                log.info("Timesync header was 0x{:X} bytes instead of 0x30(48) bytes!".format(size))
            log.debug("TIMEHEAD {}  0x{:016X}  {} {}".format(uuid, t_stamp, ReadAPFSTime(t_stamp), 'boot'))
            #TODO - TEST search ts_list for existing, not seen so far
            existing_ts = None
            for ts in ts_list:
                if ts.header.boot_uuid == uuid:
                    existing_ts = ts
                    break
            if existing_ts:
                ts_obj = existing_ts
            else:
                ts_obj = Timesync(ts_header)
                ts_list.append(ts_obj)
                # Adding header timestamp as Ts type too with cont_time = 0
                ts_obj.items.append(TimesyncItem(0, 0, t_stamp, tz, is_dst))
            while pos < size:
                if buffer[pos:pos+4] == b'Ts \x00':
                    ts_unknown, cont_time, t_stamp, bias, is_dst = struct.unpack("<IqqiI", buffer[pos+4:pos+32])
                    ts_obj.items.append(TimesyncItem(ts_unknown, cont_time, t_stamp, bias, is_dst))
                    log.debug("TIMESYNC {}  0x{:016X}  {} {}".format(uuid, t_stamp, ReadAPFSTime(t_stamp), ts_unknown))
                else:
                    break # break this loop, parse as header
                pos += 32
    except Exception as ex:
        log.exception("Exception reading TimesyncFile")

def ReadTimesyncFolder(path, ts_list, vfs):
    '''Reads files in the timesync folder specified by 'path' and populates ts_list
       with timesync entries.
       vfs = VirtualFileSystem object
    '''
    try:
        entries = vfs.listdir(path)
        for entry in sorted(entries): # sort the files by name, so continuous time will be sequential automatically
            if entry.endswith(".timesync"):
                file_path = vfs.path_join(path, entry)
                log.debug('Trying to read timesync file {}'.format(file_path))
                f = vfs.get_virtual_file(file_path, 'TimeSync').open()
                if f:
                    buffer = f.read() # should be a fairly small file!
                    ReadTimesyncFile(buffer, ts_list)
                    f.close()
            else:
                log.error("In Timesync folder, found non-ts file {}".format(entry))
    except Exception:
        log.exception('')

def DebugPrintTSRead(ts_list):
    for ts in ts_list:
        h = ts.header
        log.debug("HEADER = {} {} {} {} {} {}".format(h.uuid, h.flags1, h.flags2, ReadAPFSTime(h.time_stamp), -h.bias/60.0, h.is_dst))
        for item in ts.items:
            log.debug('ITEM={} {} {} {} {}'.format(item.ts_unknown, item.continuousTime, ReadAPFSTime(item.time_stamp), -item.bias/60., item.is_dst))
>>>>>>> f72b09c1
<|MERGE_RESOLUTION|>--- conflicted
+++ resolved
@@ -1,4 +1,3 @@
-<<<<<<< HEAD
 # # # # # # # # # # # # # # # # # # # # # # # # # # # # # # # # # # # # # # # 
 # Unified log reader library
 # Script Name   : UnifiedLogLib.py
@@ -1701,1708 +1700,4 @@
         h = ts.header
         log.debug("HEADER = {} {} {} {} {} {}".format(h.uuid, h.flags1, h.flags2, ReadAPFSTime(h.time_stamp), -h.bias/60.0, h.is_dst))
         for item in ts.items:
-            log.debug('ITEM={} {} {} {} {}'.format(item.ts_unknown, item.continuousTime, ReadAPFSTime(item.time_stamp), -item.bias/60., item.is_dst))
-=======
-# # # # # # # # # # # # # # # # # # # # # # # # # # # # # # # # # # # # # # #
-# Unified log reader library
-# Script Name   : UnifiedLogLib.py
-# Author        : Yogesh Khatri
-# Last Updated  : 2019-01-18
-# Purpose/Usage : This library will read unified logs (.traceV3 files)
-# Notes         : Needs python2 (not python3 ready yet!)
-#
-# Currently this is tested on version 17(0x11) of the tracev3 file used in
-# macOS Sierra (10.12.5) and above (including Mojave 10.14.2). It will not
-# work on Sierra (10.12) as it uses version 14(0xE), a later update will
-# address this.
-#
-# MIT License
-#
-# Copyright (c) 2019 Yogesh Khatri (@swiftforensics)
-#
-# Permission is hereby granted, free of charge, to any person obtaining a copy
-# of this software and associated documentation files (the "Software"), to deal
-# in the Software without restriction, including without limitation the rights
-# to use, copy, modify, merge, publish, distribute, sublicense, and/or sell
-# copies of the Software, and to permit persons to whom the Software is
-# furnished to do so, subject to the following conditions:
-#
-# The above copyright notice and this permission notice shall be included in all
-# copies or substantial portions of the Software.
-#
-# THE SOFTWARE IS PROVIDED "AS IS", WITHOUT WARRANTY OF ANY KIND, EXPRESS OR
-# IMPLIED, INCLUDING BUT NOT LIMITED TO THE WARRANTIES OF MERCHANTABILITY,
-# FITNESS FOR A PARTICULAR PURPOSE AND NONINFRINGEMENT. IN NO EVENT SHALL THE
-# AUTHORS OR COPYRIGHT HOLDERS BE LIABLE FOR ANY CLAIM, DAMAGES OR OTHER
-# LIABILITY, WHETHER IN AN ACTION OF CONTRACT, TORT OR OTHERWISE, ARISING FROM,
-# OUT OF OR IN CONNECTION WITH THE SOFTWARE OR THE USE OR OTHER DEALINGS IN THE
-# SOFTWARE.
-
-from __future__ import print_function
-from __future__ import unicode_literals
-
-import binascii
-import datetime
-import ipaddress
-import logging
-import os
-import re
-import struct
-import time
-
-from uuid import UUID
-
-import biplist
-import lz4.block
-
-
-log = logging.getLogger('UNIFIED_LOG_READER_LIB')
-
-# FORMAT
-#  Timestamp  Thread  Type  Activity  PID  PROC_NAME: (Library) [Subsystem:Category]  MESSAGE
-
-# Timesync in-memory and persist start values not found in Tracev3
-
-class VirtualFile(object):
-    '''
-        This is a virtual file object. Its purpose is to enable the same parsing code to be used
-        regardless of whether your file is local or in-memory or remote accessed via your custom
-        API. This base implementation operates on local files. You can inherit and override these
-        functions to implement accessing files or other data stores.
-    '''
-    def __init__(self, path, filetype=''):
-        self.path = path
-        self.filename = os.path.basename(path)
-        self.file_type = filetype
-        self.file_pointer = None # This will be set to file or file-like object on successful open
-        self.is_valid = True     # Set for corrupted or missing files
-        self.file_not_found = False
-
-    def open(self, mode='rb'):
-        '''Opens a file for reading/writing, returns file pointer or None'''
-        try:
-            log.debug('Trying to read {} file {}'.format(self.file_type, self.path))
-            self.file_pointer = open(self.path, mode)
-            return self.file_pointer
-        except Exception as ex:
-            if str(ex).find('No such file') == -1:
-                log.exception('Failed to open file {}'.format(self.path))
-            else:
-                log.error('Failed to open as file not found {}'.format(self.path))
-                self.file_not_found = True
-            self.is_valid = False
-        return None
-
-    def get_file_size(self):
-        '''Returns file logical size. Must be called after file is opened'''
-        if not self.file_pointer:
-            raise ValueError('File pointer was invalid. File must be opened before calling get_file_size()')
-        original_pos = self.file_pointer.tell()
-        self.file_pointer.seek(0, 2) # seek to end
-        size = self.file_pointer.tell()
-        self.file_pointer.seek(original_pos)
-        return size
-
-    def close(self):
-        if self.file_pointer:
-            self.file_pointer.close()
-
-class VirtualFileSystem(object):
-    '''
-        This class implements the file system functions that the library relies on.
-        In this base class, they default to the local OS ones such as os.path.exits(),
-        os.listdir() and a few others. To make them do something else, inherit the
-        class and override its methods.
-    '''
-    def __init__(self, virtual_file_class):
-        self.virtual_file_class = virtual_file_class
-
-    def path_exists(self, path):
-        '''Return True if file/folder specified by 'path' exists'''
-        return os.path.exists(path)
-
-    def listdir(self, path):
-        '''Return a list of all files/folders contained at given path'''
-        return os.listdir(path)
-
-    def is_dir(self, path):
-        '''Return True if path is a directory'''
-        return os.path.isdir(path)
-
-    def path_join(self, path, *paths):
-        '''Return the joined path, similar to os.path.join(path, *paths)'''
-        return os.path.join(path, *paths)
-
-    def get_virtual_file(self, path, filetype=''):
-        '''Return a VirtualFile object'''
-        return self.virtual_file_class(path, filetype)
-
-def ReadAPFSTime(mac_apfs_time): # Mac APFS timestamp is nano second time epoch beginning 1970/1/1
-    '''Returns datetime object, or empty string upon error'''
-    if mac_apfs_time not in ( 0, None, ''):
-        try:
-            if type(mac_apfs_time) in (str, unicode):
-                mac_apfs_time = float(mac_apfs_time)
-            return datetime.datetime(1970, 1, 1) + datetime.timedelta(seconds=mac_apfs_time/1000000000.)
-        except Exception as ex:
-            log.error("ReadAPFSTime() Failed to convert timestamp from value " + str(mac_apfs_time) + " Error was: " + str(ex))
-    return ''
-
-def ReadNtSid(data):
-    '''Reads a windows SID from its raw binary form'''
-    sid = ''
-    size = len(data)
-    if size < 8:
-        log.error('Not a windows sid')
-    rev = struct.unpack("<B", data[0])[0]
-    num_sub_auth = struct.unpack("<B", data[1])[0]
-    authority = struct.unpack(">I", data[4:8])[0]
-
-    if size < (8 + (num_sub_auth * 4)):
-        log.error('buffer too small or truncated - cant fit all sub_auth')
-        return ''
-    sub_authorities = struct.unpack('<{}I'.format(num_sub_auth), data[8:8*num_sub_auth])
-    sid = 'S-{}-{}-'.format(rev, authority) + '-'.join([str(sa) for sa in sub_authorities])
-    return sid
-
-def Read_CLClientManagerStateTrackerState(data):
-    ''' size=0x8 int, bool '''
-    locationServicesEnabledStatus, locationRestricted = struct.unpack('<ii', data[0:8])
-    return str( {"locationServicesEnabledStatus":locationServicesEnabledStatus, "locationRestricted":True if locationRestricted else False} )
-
-# _CLLocationManagerStateTrackerState
-# https://github.com/nst/iOS-Runtime-Headers/blob/fbb634c78269b0169efdead80955ba64eaaa2f21/Frameworks/CoreLocation.framework/CLLocationManagerStateTracker.h
-
-#def Read_CLDaemonStatusStateTrackerState(data):
-    ''' size=0x28
-        From classdump of locationd.nsxpc from:
-        https://gist.github.com/razvand/578f94748b624f4d47c1533f5a02b095
-        struct Battery {
-            double level;
-            _Bool charged;
-            _Bool connected;
-            int chargerType;
-            _Bool wasConnected;
-        };
-        struct _CLDaemonStatusStateTrackerState {
-            struct Battery batteryData;
-            int reachability;
-            int thermalLevel;
-            _Bool airplaneMode;
-            _Bool batterySaverModeEnabled;
-            _Bool pushServiceConnected;
-            _Bool restrictedMode;
-        };
-        Not sure how this is 0x28 bytes!
-        Sample output:
-        {"restrictedMode":false,
-        "pushServiceConnected":false,
-            "batteryData":{"wasConnected":false,"charged":false,"level":-1,"connected":false,"chargerType":"kChargerTypeUnknown"},
-         "thermalLevel":-1,
-         "batterySaverModeEnabled":false,
-         "reachability":"kReachabilityLarge",
-         "airplaneMode":false}
-
-    '''
-    #
-    #pass
-
-
-def ReadCString(data, max_len=1024):
-    '''Returns a C utf8 string (excluding terminating null)'''
-    pos = 0
-    max_len = min(len(data), max_len)
-    string = ''
-    try:
-        null_pos = data.find(b'\x00', 0, max_len)
-        if null_pos == -1:
-            log.warning("Possible corrupted string encountered")
-            string = data.decode('utf8')
-        else:
-            string = data[0:null_pos].decode('utf8')
-    except:
-        log.exception('Error reading C-String')
-    return string
-
-def ReadCStringAndEndPos(data, max_len=1024):
-    '''Returns a tuple containing a C utf8 string (excluding terminating null)
-       and the end position in the data
-       ("utf8-string", pos)
-    '''
-    pos = 0
-    max_len = min(len(data), max_len)
-    string = ''
-    null_pos = -1
-    try:
-        null_pos = data.find(b'\x00', 0, max_len)
-        if null_pos == -1:
-            log.warning("Possible corrupted string encountered")
-            string = data.decode('utf8')
-        else:
-            string = data[0:null_pos].decode('utf8')
-    except:
-        log.exception('Error reading C-String')
-    return string, null_pos
-
-def DecompressTraceV3(trace_file, out_file):
-    ''' Creates an uncompressed version of the .traceV3 file.
-        Input parameters:
-        trace_file = file pointer to .traceV3 file (opened as 'rb')
-        out_file   = file pointer to blank file (opened as 'wb')
-        Returns True/False
-    '''
-    try:
-        index = 0
-        tag = trace_file.read(4)
-        while tag:
-            begin_pos = trace_file.tell() - 4
-            trace_file.seek(begin_pos + 8)
-            struct_len = struct.unpack('<Q', trace_file.read(8))[0]
-            log.debug("index={} pos=0x{:X} tag=0x{}".format(index, begin_pos, binascii.hexlify(tag)[::-1]))
-
-            trace_file.seek(begin_pos)
-            chunk_data_incl_header = trace_file.read(16 + struct_len)
-            if tag == b'\x00\x10\x00\x00': # header
-                out_file.write(chunk_data_incl_header) # boot_uuid header, write to output directly
-            elif tag[0] == b'\x0B':
-                out_file.write(chunk_data_incl_header) # uncompressed, write to output directly
-            elif tag[0] == b'\x0D':
-                uncompressed = DecompressChunkData(chunk_data_incl_header[16:], struct_len)
-                out_file.write(chunk_data_incl_header[0:8]) # Same Header !
-                out_file.write(struct.pack('<Q', len(uncompressed))) # New size
-                out_file.write(uncompressed)
-            else:
-                log.error('Unknown chunk tag value encountered : {}'.format(binascii.hexlify(tag)))
-                out_file.write(chunk_data_incl_header)
-            if struct_len % 8: # Go to QWORD boundary
-                struct_len += 8 - (struct_len % 8)
-            if out_file.tell() % 8: # Go to QWORD boundary on output
-                out_file.write(b'\x00\x00\x00\x00\x00\x00\x00'[0:(8-out_file.tell() % 8)])
-            trace_file.seek(begin_pos + 16 + struct_len)
-            tag = trace_file.read(4)
-            index += 1
-    except Exception as ex:
-        log.exception('')
-        return False
-    return True
-
-def DecompressChunkData(chunk_data, data_len):
-    '''Decompress an individual compressed chunk (tag=0x600D)'''
-    uncompressed = b''
-    if chunk_data[0:4] in [b'bv41', b'bv4-']:
-        last_uncompressed = b''
-        comp_start = 0 # bv** offset
-        comp_header = chunk_data[comp_start:comp_start + 4]
-        while (data_len > comp_start) and (comp_header != b'bv4$'):
-            if comp_header == b'bv41':
-                uncompressed_size, compressed_size = struct.unpack('<II', chunk_data[comp_start + 4:comp_start + 12])
-                last_uncompressed = lz4.block.decompress(chunk_data[comp_start + 12: comp_start + 12 + compressed_size], uncompressed_size, dict=last_uncompressed)
-                comp_start += 12 + compressed_size
-                uncompressed += last_uncompressed
-            elif comp_header == b'bv4-':
-                uncompressed_size = struct.unpack('<I', chunk_data[comp_start + 4:comp_start + 8])[0]
-                uncompressed += chunk_data[comp_start + 8:comp_start + 8 + uncompressed_size]
-                comp_start += 8 + uncompressed_size
-            else:
-                log.error('Unknown compression value {} @ 0x{:X} - {}'.format(binascii.hexlify(comp_header), begin_pos + comp_start, comp_header))
-                break
-            comp_header = chunk_data[comp_start:comp_start + 4]
-    else:
-        log.error('Unknown compression type {}'.format(binascii.hexlify(chunk_data[16:20])))
-    return uncompressed
-
-class ExtraFileReference:
-    '''Extra file reference object. Some ProcInfos have messages in more than one uuidtext file'''
-    def __init__(self, data_size, uuid_file_index, u2, v_offset, id):
-        self.data_size = data_size # data size
-        self.uuid_file_index = uuid_file_index
-        self.unknown2 = u2
-        self.v_offset = v_offset # virtual offset
-        self.id = id
-
-class ProcInfo:
-    def __init__(self, id, flags, uuid_file_index, dsc_file_index, proc_id1, proc_id2, pid, euid, u6, num_extra_uuid_refs, u8, num_subsys_cat_elements, u9, extra_file_refs):
-        self.id = id
-        self.flags = flags
-        self.uuid_file_index = uuid_file_index
-        self.dsc_file_index = dsc_file_index
-        self.proc_id1 = proc_id1 # usually same as pid (but not always!)
-        self.proc_id2 = proc_id2 # secondary pid like unique value for getting unique entries when 2 proc_info have same pid
-        self.pid = pid
-        self.euid = euid
-        self.unk_val6 = u6
-        self.num_extra_uuid_refs = num_extra_uuid_refs
-        self.unk_val8 = u8
-        self.num_subsys_cat_elements = num_subsys_cat_elements
-        self.unk_val9 = u9
-
-        self.items = {}    #  key = item_id, val = (subsystem, category)
-        self.extra_file_refs = extra_file_refs # In addition to self.uuid_file_index
-
-    def GetSubSystemAndCategory(self, sc_id):
-        sc = self.items.get(sc_id, None)
-        if sc:
-            return (sc[0], sc[1])
-        # Not found!
-        log.error("Could not find subsystem_category_id={}".format(sc_id))
-        return ('','')
-
-class ChunkMeta:
-    def __init__(self, continuous_time_first, continuous_time_last,chunk_len, compression_alg):
-        self.continuous_time_first = continuous_time_first
-        self.continuous_time_last = continuous_time_last
-        self.length_of_chunk = chunk_len # Chunk to follow
-        self.compression_alg = compression_alg # 0x100 (256) = lz4
-        self.ProcInfo_Ids = []
-        self.StringIndexes = []
-        self.ProcInfos = {}   # key = pid
-        self.Strings = {} # key = string offset
-
-class Catalog:
-    def __init__(self):
-        self.ContinuousTime = 0
-        self.FileObjects = []
-        self.Strings = ''
-        self.ProcInfos = []
-        self.ChunkMetaInfo = []
-
-    def GetProcInfoById(self, id):
-        for proc_info in self.ProcInfos:
-            if proc_info.id == id:
-                return proc_info
-        # Not found!
-        log.error("ProcInfo with id={} not found".format(id))
-        return None
-
-class TraceV3():
-    def __init__(self, v_fs, v_file, ts_list, uuidtext_folder_path, cached_files=None):
-        '''
-            Input params:
-            v_fs    = VirtualFileSystem object for FS operations (listing dirs, opening files ,..)
-            v_file  = VirtualFile object for .traceV3 file
-            ts_list = List of TimeSync objects
-            uuidtext_folder_path = Path to folder containing Uuidtext folders (and files)
-            cached_files = CachedFiles object for dsc & uuidtext files (can be None)
-        '''
-        self.vfs = v_fs
-        self.file = v_file
-        # Header info
-        #self.header_unknown = 0
-        self.header_data_length = 0   # 0xD0 Length of remaining header
-        self.header_unknown1 = 0 # 1
-        self.header_unknown2 = 0 # 1
-        self.header_continuousTime = 0
-        self.header_item_continuousTime = 0
-        self.header_timestamp = 0 # HFS time 4 bytes
-        self.header_unknown5 = 0 # 0
-        self.header_unknown6 = 0
-        self.header_bias_in_seconds = 0
-        self.header_unknown8 = 0
-        self.header_unknown9 = 0
-        self.ts_list = ts_list
-        self.cached_files = cached_files
-        self.uuidtext_folder_path = uuidtext_folder_path
-        self.dsc_folder_path = v_fs.path_join(uuidtext_folder_path, "dsc")
-        self.other_uuidtext = {} # cacheing uuidtext files referenced individually
-        self.regex_pattern = r"%(\{[^\}]{1,64}\})?([0-9. *\-+#']{0,6})([hljztLq]{0,2})([@dDiuUxXoOfeEgGcCsSpaAFP])"
-        # Regex pattern looks for strings in this format:  % {..} flags width.precision modifier specifier
-        #                                                     --   -------------------   ------   ------
-        #   Groups                                            g1            g2              g3       g4
-        #
-        self.regex = re.compile(self.regex_pattern)
-        # from header items
-        self.system_boot_uuid = None
-        self.large_data = {} # key = ( data_ref_id << 64 | contTime ) , value = data
-        self.boot_uuid_ts_list = None
-        self.chunk_read_count = 0
-
-    def ParseChunkHeader(self, buffer, debug_file_pos):
-        '''Returns tuple (tag, Subtag, DataLength)'''
-        tag, subtag, data_length = struct.unpack("<IIQ", buffer)
-        log.debug("Chunk {} Tag=0x{:X} Subtag=0x{:X} Data_Length=0x{:X} @ 0x{:X}".format(self.chunk_read_count, tag, subtag, data_length, debug_file_pos))
-        self.chunk_read_count += 1
-        return (tag, subtag, data_length)
-
-    def ParseFileHeader(self, buffer, data_length):
-        self.header_data_length = data_length
-        self.header_unknown1, self.header_unknown2, self.header_continuousTime,\
-        self.header_timestamp, self.header_unknown5, self.header_unknown6, self.header_bias_in_seconds,\
-        self.header_unknown8, self.header_unknown9 = struct.unpack("<IIQiIIiII", buffer[0:40])
-        # Read header items (Log configuration?)
-        pos = 40
-        while pos < data_length:
-            item_id, item_length = struct.unpack("<II", buffer[pos:pos+8])
-            pos += 8
-            if item_id == 0x6100 :  # continuous time
-                self.header_item_continuousTime = struct.unpack("<Q", buffer[pos:pos+item_length])[0]
-            elif item_id == 0x6101: pass # machine hostname & model
-            elif item_id == 0x6102: # uuid
-                self.system_boot_uuid = UUID(bytes=buffer[pos:pos+16])
-                self.boot_uuid_ts_list = GetBootUuidTimeSyncList(self.ts_list, self.system_boot_uuid)
-                if not self.boot_uuid_ts_list:
-                    raise ValueError('Could not get Timesync for boot uuid! Cannot parse file..')
-            elif item_id == 0x6103: # timezone string
-                pass
-            else:                   # not yet seen item
-                log.info('New header item seen, item_id=0x{:X}'.format(item_id))
-            pos += item_length
-        self.DebugPrintTimestampFromContTime(self.header_item_continuousTime, "File Header")
-
-    def ProcessReferencedFile(self, uuid_string, catalog):
-        '''Find, open and parse a file. Add the file object to catalog.FileObjects list'''
-        # Try as dsc file, if missing, try as uuidtext, if missing, then treat as missing uuidtext
-        try:
-            if self.cached_files:
-                dsc = self.cached_files.cached_dsc.get(uuid_string, None) # try as dsc
-                if dsc:
-                    catalog.FileObjects.append(dsc)
-                    return
-                else:
-                    ut = self.cached_files.cached_uuidtext.get(uuid_string, None)
-                    if ut:
-                        catalog.FileObjects.append(ut)
-                        return
-            # Try as Dsc
-            full_path = self.vfs.path_join(self.dsc_folder_path, uuid_string)
-            if self.vfs.path_exists(full_path):
-                dsc = Dsc(self.vfs.get_virtual_file(full_path, 'Dsc'))
-                dsc.Parse()
-                catalog.FileObjects.append(dsc)
-            else:
-                # Try as uuidtext
-                is_dsc = False
-                full_path = self.vfs.path_join(self.uuidtext_folder_path, uuid_string[0:2], uuid_string[2:])
-                ut = Uuidtext(self.vfs.get_virtual_file(full_path, 'Uuidtext'), UUID(uuid_string))
-                ut.Parse()
-                catalog.FileObjects.append(ut)
-        except:
-            log.exception('')
-
-    def ProcessMetaChunk(self, buffer, debug_file_pos):
-        '''Read chunk with flag 0x600B, this contains metadata/catalog data'''
-        len_buffer = len(buffer)
-        pos = 0
-        catalog = Catalog()
-        offset_strings, offset_proc_info, num_proc_info_to_follow, offset_chunk_meta, num_chunks_to_follow, \
-          self.ContinuousTime = struct.unpack("<HHHHQQ", buffer[0:24])
-        pos = 24
-        self.DebugPrintTimestampFromContTime(self.ContinuousTime, "Catalog Chunk")
-        for i in range(offset_strings/16):
-            file_path = binascii.hexlify(buffer[pos:pos+16]).upper()
-            self.ProcessReferencedFile(file_path, catalog)
-            pos += 16
-        pos = offset_strings + 24 # should already be here after reading filesUsed
-        catalog.Strings = buffer[pos : pos + offset_proc_info - offset_strings]
-        # ProcInfos
-        pos = 24 + offset_proc_info
-        for i in range(num_proc_info_to_follow):
-            id, flags, file_id, dsc_file_index, proc_id1, proc_id2, pid, euid, \
-            u6, num_extra_uuid_refs, u8 = struct.unpack("<HHhhQIIIIII", buffer[pos:pos+40])
-            pos += 40
-            extra_file_refs = []
-            if num_extra_uuid_refs:
-                # If more than one file is referenced by this proc_info, then this section is present
-                for j in range(num_extra_uuid_refs):
-                    ref_data_size, ref_u2, uuid_file_index, ref_v_offset, ref_id = struct.unpack('<IIhIh', buffer[pos:pos+16])
-                    extra_file_refs.append(ExtraFileReference(ref_data_size, uuid_file_index, ref_u2, ref_v_offset, ref_id))
-                    pos += 16
-                    # sometimes uuid_file_index is -ve, 0xFF7F (-129)
-            num_subsys_cat_elements, u9 = struct.unpack("<II", buffer[pos:pos+8])
-            pos += 8
-            proc_info = ProcInfo(id, flags, file_id, dsc_file_index, proc_id1, proc_id2, pid, euid, u6, num_extra_uuid_refs, u8, num_subsys_cat_elements, u9, extra_file_refs)
-            catalog.ProcInfos.append(proc_info)
-            if num_subsys_cat_elements > 0:
-                for item_index in range(num_subsys_cat_elements):
-                    item_id, subsystem_offset, category_offset = struct.unpack("<HHH", buffer[pos:pos+6])
-                    pos += 6
-                    proc_info.items[item_id] = ( ReadCString(catalog.Strings[subsystem_offset:]), ReadCString(catalog.Strings[category_offset:]) )
-                #padding
-                byte_count = num_subsys_cat_elements * 6
-                if byte_count < 8:
-                    pos += (8 - byte_count)
-                elif (byte_count % 8) > 0:
-                    pos += 8 - (byte_count % 8)
-        #ChunkMeta header
-        pos = 24 + offset_chunk_meta
-        for i in range(num_chunks_to_follow):
-            c_time_first, c_time_last, chunk_len, compression_alg = struct.unpack('<QQII', buffer[pos:pos+24])
-            pos += 24
-            self.DebugPrintTimestampFromContTime(c_time_first, "ChunkMeta {} CTime First".format(i))
-            self.DebugPrintTimestampFromContTime(c_time_last, "ChunkMeta {} CTime Last".format(i))
-            chunk_meta = ChunkMeta(c_time_first, c_time_last, chunk_len, compression_alg)
-            catalog.ChunkMetaInfo.append(chunk_meta)
-            num_proc_info_indexes = struct.unpack('<I', buffer[pos:pos+4])[0]
-            pos += 4
-            chunk_meta.ProcInfo_Ids = struct.unpack('<{}H'.format(num_proc_info_indexes), buffer[pos:pos + (num_proc_info_indexes*2)])
-            pos += num_proc_info_indexes*2
-            for proc_info_id in chunk_meta.ProcInfo_Ids:
-                # Find it in catalog.ProcInfos and insert ref in chunk_meta.ProcInfos
-                #  ref is unique by using both proc_id1 and proc_id2
-                proc_info = catalog.GetProcInfoById(proc_info_id)
-                if proc_info:
-                    chunk_meta.ProcInfos[ proc_info.proc_id2 | (proc_info.proc_id1 << 32) ] = proc_info
-            num_string_indexes = struct.unpack('<I', buffer[pos:pos+4])[0]
-            pos += 4
-            chunk_meta.StringIndexes = struct.unpack('<{}H'.format(num_string_indexes), buffer[pos:pos + (num_string_indexes*2)])
-            pos += num_string_indexes*2
-            #padding
-            if (pos % 8) != 0:
-                pos += (8 - (pos % 8))
-        return catalog
-
-    def ReadLogDataBuffer2(self, buffer, buf_size, strings_buffer):
-        '''
-            Reads log data when data descriptors are at end of buffer
-            Returns a list of items read
-        '''
-        data = []
-        descriptors = []
-        if buf_size == 0:
-            return data
-
-        total_items = struct.unpack('<B', buffer[-1])[0]
-        pos = buf_size - 1
-        if buf_size == 1:
-            if total_items != 0:
-                log.error('Unknown data found in log data buffer')
-            return data
-
-        items_read = 0
-        pos -= total_items
-        while items_read < total_items:
-            if pos <= 0:
-                break
-                log.error('Error, no place for data!')
-            item_size = struct.unpack('<B', buffer[pos : pos + 1])[0]
-            descriptors.append(item_size)
-            items_read += 1
-            pos += 1
-        items_read = 0
-        pos = 0
-        while items_read < total_items:
-            size = descriptors[items_read]
-            item_data = buffer[pos : pos + size]
-            data.append( [0, size, item_data] )
-            pos += size
-            items_read += 1
-
-        return data
-
-    def ReadLogDataBuffer(self, buffer, buf_size, strings_buffer):
-        '''Returns a list of items read as [ type, size, raw_value_binary_string ]'''
-        global debug_log_count
-
-        data = []
-        data_descriptors=[] # [ (data_index, offset, size, data_type), .. ]
-
-        unknown, total_items = struct.unpack('<BB', buffer[0:2])
-        pos = 2
-        pos_debug = 0
-        items_read = 0
-        while items_read < total_items:
-            if pos >= buf_size:
-                log.error('Trying to read past buffer size!')
-                break
-            item_type, item_size = struct.unpack('<BB', buffer[pos:pos+2])
-            pos += 2
-            # item_type & 1 == 1, then 'private' flag is ON ?
-            # item_type & 2 == 1, then '{public}' is in fmt_string
-            if item_type in (0, 1): # number
-                data.append([item_type, item_size, buffer[pos:pos+item_size]])
-            elif item_type == 2: # %p (printed as hex with 0x prefix)
-                data.append([item_type, item_size, buffer[pos:pos+item_size]])
-            elif item_type in (0x20, 0x21, 0x22, 0x40, 0x41, 0x42, 0x31, 0x32): # string descriptor 0x22={public}%s 0x4x shows as %@ (if size=0, then '(null)')
-                # byte 0xAB A=type(0=num,1=len??,2=string in stringsbuf,4=object)  B=style (0=normal,1=private,2={public})
-                # 0x3- is for %.*P object types
-                offset, size = struct.unpack('<HH', buffer[pos:pos+4])
-                data_descriptors.append( (len(data), offset, size, item_type) )
-                data.append('')
-            elif item_type & 0xF0 == 0x10: #0x10, 0x12 seen # Item length only, this is usually followed by 0x31 or 0x32 item_type. If length is 0, then only 0x31 is seen.
-                # Seen in strings where predicate specifies string length Eg: %.4s
-                if item_size != 4:
-                    log.warning('Log data Item Length was 0x{:X} instead of 0x4. item_type=0x{:X}'.format(item_size, item_type))
-                size = struct.unpack('<I', buffer[pos:pos+4])
-                # Not using this information anywhere as it seems redundant!
-            else:
-                log.warning('item_type unknown (0x{:X})'.format(item_type))
-                data.append([item_type, item_size, buffer[pos:pos+item_size]])
-            if item_size == 0:
-                log.warning('item_size was zero!')
-                break
-            pos += item_size
-            items_read += 1
-        pos_debug = pos
-        if data_descriptors:
-            for desc in data_descriptors:
-                data_index, offset, size, data_type = desc
-                if data_type == 0x21:
-                    data[data_index] = [data_type, size, strings_buffer[offset : offset + size] if size else '<private>' ]
-                elif data_type == 0x40:
-                    data[data_index] = [data_type, size, buffer[pos + offset : pos + offset + size] if size else '(null)' ]
-                    pos_debug += size
-                elif data_type == 0x41: #Is this also a ref to something else at times??
-                    data[data_index] = [data_type, size, strings_buffer[offset : offset + size] if size else '<private>' ]
-                    pos_debug += size
-                else:
-                    data[data_index] = [data_type, size, buffer[pos + offset : pos + offset + size] ]
-                    pos_debug += size
-        #if (total_items > 0) or (buf_size > 2):
-        #    pass #log.debug(hex(unknown) + " ** " + str(data))
-        #unused buffer
-        #if pos_debug < buf_size:
-        #    pass #log.debug("Extra Data bytes ({}) @ {} ".format(buf_size-pos_debug, pos_debug) + " ## " + binascii.hexlify(buffer[pos_debug:]))
-        return data
-
-    def RecreateMsgFromFmtStringAndData(self, format_str, data, log_file_pos):
-        msg = ''
-        format_str_for_regex = format_str.replace('%%', '~') # %% is to be considered literal % but will interfere with our regex, so replace it
-        format_str = format_str.replace('%%', '%')           # %% replaced with % in original. Since we aren't tokenizing, we use this hack
-        len_format_str = len(format_str)
-        data_count = len(data)
-        format_str_consumed = 0 # No. of bytes read
-        last_hit_end = 0
-        for index, hit in enumerate(self.regex.finditer(format_str_for_regex)):
-            #log.debug('{} {} all={}  {}  {} {} {}'.format(hit.start(), hit.end(), hit.group(0), hit.group(1), hit.group(2), hit.group(3), hit.group(4)))
-            hit_len = hit.end() - hit.start()
-            last_hit_end = hit.end()
-            msg += format_str[format_str_consumed : hit.start()] # slice from end of last hit to begin of new hit
-            format_str_consumed = last_hit_end
-            # Now add data from this hit
-            if index >= len(data):
-                msg += '<decode: missing data>' # Message provided by 'log' program for missing data
-                log.error('missing data for log @ 0x{:X}'.format(log_file_pos))
-                continue
-            data_item = data[index]
-            # msg += data from this hit
-            # data_item = [type, size, raw_data]
-            try:
-                custom_specifier = hit.group(1)
-                flags_width_precision = hit.group(2).replace('\'', '')
-                length_modifier = hit.group(3)
-                specifier = hit.group(4)
-                data_type = data_item[0]
-                data_size = data_item[1]
-                raw_data  = data_item[2]
-                ## In below code , length_modifier has been removed from format string, let python string formatter handle rest
-                ## It has the same format, except for flags, where single-qoute is not supported in python.
-                if specifier in ('d', 'D', 'i', 'u', 'U', 'x', 'X', 'o', 'O'): # uint32 according to spec! but can be 4 or 8 bytes
-                    number = 0
-                    if data_size == 0: # size
-                        if data_type & 0x1:
-                            msg += '<private>'
-                        else:
-                            log.error('unknown err, size=0, data_type=0x{:X}'.format(data_type))
-                    else: # size should be 4 or 8
-                        if specifier in ('d', 'D'): # signed int32 or int64
-                            specifier = 'd'  # Python does not support 'D'
-                            if   data_size == 4: number = struct.unpack("<i", raw_data)[0]
-                            elif data_size == 8: number = struct.unpack("<q", raw_data)[0]
-                            else: log.error('Unknown length ({}) for number '.format(data_size))
-                        else:
-                            if   data_size == 4: number = struct.unpack("<I", raw_data)[0]
-                            elif data_size == 8: number = struct.unpack("<Q", raw_data)[0]
-                            else: log.error('Unknown length ({}) for number '.format(data_size))
-                            if   specifier == 'U': specifier = 'u'  # Python does not support 'U'
-                            elif specifier == 'O': specifier = 'o'  # Python does not support 'O'
-                        msg += ('%'+ flags_width_precision + specifier) % number
-                elif specifier in ('f', 'e', 'E', 'g', 'G', 'a', 'A', 'F'): # double 64 bit (or 32 bit float if 'lf')
-                    number = 0
-                    if data_size == 0: # size
-                        if data_type & 0x1:
-                            msg += '<private>'
-                        else:
-                            log.error('unknown err, size=0, data_type=0x{:X}'.format(data_type))
-                    else:
-                        if   data_size == 8: number = struct.unpack("<d", raw_data)[0]
-                        elif data_size == 4: number = struct.unpack("<f", raw_data)[0]
-                        else: log.error('Unknown length ({}) for float/double '.format(data_size))
-                        msg += ('%'+ flags_width_precision + specifier) % number
-                elif specifier in ('c', 'C', 's', 'S', '@'):  # c is Single char but stored as 4 bytes
-                    # %C & %S are unicode char, but everything in log file would be encoded as utf8, so should be the same
-                    # %@ is a utf8 representation of object
-                    chars = ''
-                    if data_size == 0:
-                        if data_type == 0x40:
-                            chars = '(null)'
-                        elif data_type & 0x1:
-                            chars = '<private>'
-                    else:
-                        try:
-                            chars = raw_data.decode('utf8').rstrip('\x00')
-                        except Exception as ex:
-                            log.error('Error decoding utf8 in log @ 0x{:X}, data was "{}", error was {}'.format(log_file_pos, binascii.hexlify(raw_data), str(ex)))
-                            chars = ''
-                        chars = ('%'+ (flags_width_precision if flags_width_precision.find('*')==-1 else '')  + "s") % chars # Python does not like '%.*s'
-                    msg += chars
-                elif specifier == 'P':  # Pointer to data of different types!
-                    if not custom_specifier:
-                        msg += hit.group(0)
-                        log.info("Unknown data object with no custom specifier in log @ 0x{:X}".format(log_file_pos))
-                        continue
-                    if data_size == 0:
-                        if data_type & 0x1:
-                            msg += '<private>'
-                        continue
-
-                    if custom_specifier.find('uuid_t') > 0:
-                        if data_size == 0: # size
-                            if data_type & 0x1:
-                                msg += '<private>'
-                            else: log.error('unknown err, size=0, data_type=0x{:X} in log @ 0x{:X}'.format(data_type, log_file_pos))
-                        else:
-                            uuid = UUID(bytes=raw_data)
-                            msg += str(uuid).upper()
-                    elif custom_specifier.find('odtypes:mbr_details') > 0:
-                        unk = raw_data[0]
-                        if unk == 'D': # 0x44
-                            group, pos = ReadCStringAndEndPos(raw_data[1:], len(raw_data))
-                            pos += 2
-                            domain = ReadCString(raw_data[pos:], len(raw_data) - pos)
-                            msg += 'group: {}@{}'.format(group, domain)
-                        elif unk == '#': #0x23
-                            uid = struct.unpack("<I", raw_data[1:5])[0]
-                            domain = ReadCString(raw_data[5:], len(raw_data) - 5)
-                            msg += 'user: {}@{}'.format(uid, domain)
-                        else:
-                            log.error("Unknown value for mbr_details found 0x{} in log @ 0x{:X}".format(unk.encode('hex'), log_file_pos))
-                    elif custom_specifier.find('odtypes:nt_sid_t') > 0:
-                        msg += ReadNtSid(raw_data)
-                    elif custom_specifier.find('location:SqliteResult') > 0:
-                        number = struct.unpack("<I", raw_data)[0]
-                        if number >= 0 and number <=28:
-                            error_codes = [ 'SQLITE_OK','SQLITE_ERROR','SQLITE_INTERNAL','SQLITE_PERM','SQLITE_ABORT','SQLITE_BUSY',
-                                            'SQLITE_LOCKED','SQLITE_NOMEM','SQLITE_READONLY','SQLITE_INTERRUPT','SQLITE_IOERR',
-                                            'SQLITE_CORRUPT','SQLITE_NOTFOUND','SQLITE_FULL','SQLITE_CANTOPEN','SQLITE_PROTOCOL',
-                                            'SQLITE_EMPTY','SQLITE_SCHEMA','SQLITE_TOOBIG','SQLITE_CONSTRAINT','SQLITE_MISMATCH',
-                                            'SQLITE_MISUSE','SQLITE_NOLFS','SQLITE_AUTH','SQLITE_FORMAT','SQLITE_RANGE',
-                                            'SQLITE_NOTADB','SQLITE_NOTICE','SQLITE_WARNING']
-                            msg += error_codes[number]
-                        elif number == 100: msg += 'SQLITE_ROW'
-                        elif number == 101: msg += 'SQLITE_DONE'
-                        else:
-                            msg += str(number) + " - unknown sqlite result code"
-                            #https://www.sqlite.org/c3ref/c_abort.html sqlite result codes
-                    elif custom_specifier.find('network:sockaddr') > 0:
-                        size, family = struct.unpack("<BB", raw_data[0:2])
-                        if family == 0x1E: # AF_INET6 ipv6
-                            port, flowinfo = struct.unpack("<HI", raw_data[2:8])
-                            ipv6 = struct.unpack(">8H", raw_data[8:24])
-                            ipv6_str = u'{:X}:{:X}:{:X}:{:X}:{:X}:{:X}:{:X}:{:X}'.format(ipv6[0],ipv6[1],ipv6[2],ipv6[3],ipv6[4],ipv6[5],ipv6[6],ipv6[7])#must be unicode
-                            msg += ipaddress.ip_address(ipv6_str).compressed
-                        elif family == 0x02: # AF_INET ipv4
-                            port = struct.unpack("<H", raw_data[2:4])
-                            ipv4 = struct.unpack("<BBBB", raw_data[4:8])
-                            ipv4_str = '{}.{}.{}.{}'.format(ipv4[0],ipv4[1],ipv4[2],ipv4[3])
-                            msg += ipv4_str # TODO- test this, not seen yet!
-                        else:
-                            log.error("Unknown sock family value 0x{:X} in log @ 0x{:X}".format(family, log_file_pos))
-                    # elif custom_specifier.find('_CLDaemonStatusStateTrackerState') > 0:
-                    #     msg += Read_CLDaemonStatusStateTrackerState(raw_data)
-                    elif custom_specifier.find('_CLClientManagerStateTrackerState') > 0:
-                        msg += Read_CLClientManagerStateTrackerState(raw_data)
-                    else:
-                        msg += hit.group(0)
-                        log.info("Unknown custom data object type '{}' data size=0x{:X} in log @ 0x{:X}".format(custom_specifier, len(raw_data), log_file_pos))
-                        pass #TODO
-                elif specifier == 'p':  # Should be 8bytes to be displayed as uint 32/64 in hex lowercase no leading zeroes
-                    number = ''
-                    if data_size == 0: # size
-                        if data_type & 0x1:
-                            msg += '<private>'
-                        else:
-                            log.error('unknown err, size=0, data_type=0x{:X} in log @ 0x{:X}'.format(data_type, log_file_pos))
-                    else: # size should be 8 or 4
-                        if   data_size == 8: number = struct.unpack("<Q", raw_data)[0]
-                        elif data_size == 4: number = struct.unpack("<I", raw_data)[0]
-                        else: log.error('Unknown length ({}) for number in log @ 0x{:X}'.format(data_size, log_file_pos))
-                        msg += ('%' + flags_width_precision + 'x') % number
-            except:
-                log.exception('exception for log @ 0x{:X}'.format(log_file_pos))
-                msg += "E-R-R-O-R"
-
-        if format_str_consumed < len_format_str:
-            # copy remaining bytes from end of last hit to end of strings
-            msg += format_str[last_hit_end:]
-        elif format_str_consumed > len_format_str:
-            log.error('format_str_consumed ({}) > len_format_str ({})'.format(format_str_consumed, len_format_str))
-
-        return msg
-
-    def DebugPrintLog(self, file_pos, cont_time, timestamp, thread, level_type, activity, pid, euid, ttl, p_name, lib, sub_sys, cat, msg, signpost):
-        global debug_log_count
-        log.debug('{} (0x{:X}) {} ({}) 0x{:X} {} 0x{:X} {} {} '.format(debug_log_count, file_pos, \
-                    ReadAPFSTime(timestamp), cont_time, thread, level_type, activity, pid, euid, ttl, p_name) + \
-                    ( '[{}] '.format(signpost) if signpost else '') + \
-                      '{}: '.format(p_name) + \
-                    ( '({}) '.format(lib) if lib else '') + \
-                    ( '[{}:{}] '.format(sub_sys, cat) if sub_sys else '') + \
-                    msg
-                 )
-
-    def DebugPrintTimestampFromContTime(self, ct, msg=''):
-        '''Given a continuous time value, print its human readable form'''
-        ts = FindClosestTimesyncItemInList(self.boot_uuid_ts_list, ct)
-        time = ts.time_stamp + ct - ts.continuousTime
-        log.debug("{} timestamp={}".format(msg, ReadAPFSTime(time)))
-
-    def DebugCheckLogLengthRemaining(self, log_length, bytes_needed, log_abs_offset):
-        '''Checks if we have enough space for extracting more elements'''
-        if log_length < bytes_needed:
-            log.error('Log data length (0x{:X}) < {} for log @ 0x{:X}!'.format(log_length, bytes_needed, log_abs_offset))
-            raise ValueError('Not enough data in log data buffer!')
-
-    def ProcessDataChunk(self, buffer, catalog, meta_chunk_index, debug_file_pos, logs):
-        '''Read chunks with flag 0x600D'''
-        global debug_log_count
-        len_buffer = len(buffer)
-        pos = 0
-        chunk_meta = catalog.ChunkMetaInfo[meta_chunk_index]
-        while (pos + 16) < len_buffer:
-            tag, subtag, data_size = self.ParseChunkHeader(buffer[pos:pos+16], debug_file_pos + pos)
-            pos += 16
-            start_skew = pos % 8 # calculate deviation from 8-byte boundary for padding later
-            proc_id1, proc_id2, ttl = struct.unpack('QII', buffer[pos:pos+16]) # ttl is not for type 6001, it means something else there!
-            pos2 = 16
-            proc_info = self.GetProcInfo(proc_id1, proc_id2, chunk_meta)
-            log_file_pos = debug_file_pos + pos + pos2 - 32
-            if not proc_info: # Error checking and skipping that chunk entry, so we can parse the rest
-                log.error('Could not get proc_info, skipping log @ 0x{:X}'.format(log_file_pos))
-                pos += data_size
-                if ((pos - start_skew) % 8):
-                    # sometimes no padding after privatedata. Try to detect null byte, if so pad it.
-                    if (pos+1 < len_buffer) and (buffer[pos:pos+1] == b'\x00'):
-                        pad_len = 8 - ((pos - start_skew) % 8)
-                        pos += pad_len
-                    else:
-                        log.warning('Avoided padding for log ending @ 0x{:X}'.format(debug_file_pos + pos))
-            pid = proc_info.pid
-            euid = proc_info.euid
-            if tag == 0x6001: #Firehose
-                offset_strings, strings_v_offset, unknown4, unknown5, continuousTime \
-                  = struct.unpack('<HHHHQ', buffer[pos + pos2 : pos + pos2 + 16])
-                pos2 = 32
-                if strings_v_offset < 4096: #data_size - offset_strings > 0x10: # Has strings
-                    size_priv_data = 4096 - strings_v_offset
-                    private_strings = buffer[pos + data_size - size_priv_data : pos + data_size]
-                else:
-                    private_strings = ''
-
-                num_logs_debug = 0
-
-                ts = FindClosestTimesyncItemInList(self.boot_uuid_ts_list, continuousTime)
-                self.DebugPrintTimestampFromContTime(continuousTime, "Type 6001")
-
-                logs_end_offset = offset_strings + 16
-                while pos2 < logs_end_offset:
-                    # Log item
-                    log_start_pos = pos + pos2
-                    start_skew = pos2 % 8
-                    u1, u2, fmt_str_v_offset, thread, ct_rel, ct_rel_upper, log_data_len = struct.unpack('<HHIQIHH', buffer[pos + pos2 : pos + pos2 + 24])
-                    pos2 += 24
-
-                    ct = continuousTime + (ct_rel | (ct_rel_upper << 32))
-                    # processing
-                    log_file_pos = debug_file_pos + pos + pos2 - 24
-                    #log.debug('log_file_pos=0x{:X}'.format(log_file_pos))
-
-                    ts = FindClosestTimesyncItemInList(self.boot_uuid_ts_list, ct)
-                    time = ts.time_stamp + ct - ts.continuousTime
-                    #log.debug("Type 6001 LOG timestamp={}".format(ReadAPFSTime(time)))
-                    try: # Big Exception block for any log uncaught exception
-                        dsc_cache = catalog.FileObjects[proc_info.dsc_file_index] if (proc_info.dsc_file_index != -1) else None
-                        ut_cache = catalog.FileObjects[proc_info.uuid_file_index]
-                        p_name = ut_cache.library_name
-
-                        senderImagePath = '' # Can be same as processImagePath
-                        processImagePath = ut_cache.library_path
-                        imageOffset = 0  # Same as senderProgramCounter
-                        imageUUID = ''   # Same as senderImageUUID
-                        processImageUUID = ut_cache.Uuid # Can be same as imageUUID
-                        parentActivityIdentifier = 0
-
-                        ut = None
-                        format_str = ''
-                        lib = '' # same as senderImage?
-                        priv_str_len = 0      # when has_private_data
-                        priv_str_v_offset = 0 # when has_private_data
-                        sub_sys = ''
-                        cat = ''
-                        ttl = 0
-                        act_id = [0]
-                        has_msg_in_uuidtext = False # main_exe     [apple]
-                        has_ttl = False             # has_rules    [apple]
-                        has_act_id = False
-                        has_subsys = False
-                        has_alternate_uuid = False  # absolute     [apple]
-                        has_msg_in_dsc = False      # shared_cache [apple]
-                        has_other_act_id = False
-                        has_unique_pid = False
-                        has_private_data = False
-                        has_sp_name = False
-                        has_data_ref = False
-                        has_activity_unk = False # unknown flag
-                        is_activity = False
-                        log_type = 'Default'
-                        u1_upper_byte = (u1 >> 8)
-                        is_signpost = False
-                        signpost_string = 'spid 0x%x,'
-                        signpost_name =''
-                        if u1_upper_byte & 0x80: # signpost (Default)
-                            is_signpost = True
-                            if u1_upper_byte & 0xC0 == 0xC0: signpost_string += ' system,'  # signpostScope
-                            else:                            signpost_string += ' process,' # signpostScope
-                            if u1_upper_byte & 0x82 == 0x82: signpost_string += ' end'      # signpostType
-                            elif u1_upper_byte & 0x81 == 0x81: signpost_string += ' begin'
-                            else:                            signpost_string += ' event'
-                        elif u1_upper_byte == 0x01:
-                            log_type = 'Info'
-                            if (u1 & 0x0F) == 0x02:
-                                log_type ='Activity'
-                                is_activity = True
-                        elif u1_upper_byte == 0x02: log_type = 'Debug'
-                        elif u1_upper_byte == 0x10: log_type = 'Error'
-                        elif u1_upper_byte == 0x11: log_type = 'Fault'
-
-                        if u2 & 0x7000:
-                            log.info('Unknown flag for u2 encountered u2=0x{:4X} @ 0x{:X} ct={}'.format(u2, log_file_pos, ct))
-                            #raise ValueError('Unk u2 flag')
-                        if u2 & 0x8000: has_sp_name = True
-
-                        if u2 & 0x0800: has_data_ref = True
-                        if u2 & 0x0400: has_ttl = True
-                        if u2 & 0x0200: has_subsys = True if (not is_activity) else False
-                        if u2 & 0x0200: has_other_act_id = True if is_activity else False
-                        if u2 & 0x0100: has_private_data = True if (not is_activity) else False
-                        if u2 & 0x0100: has_activity_unk = True if is_activity else False
-
-                        if u2 & 0x00E0: # E=1110
-                            log.info('Unknown flag for u2 encountered u2=0x{:4X} @ 0x{:X} ct={}'.format(u2, log_file_pos, ct))
-                            #raise ValueError('Unk u2 flag')
-                        if u2 & 0x0010: has_unique_pid = True
-
-                        if u2 & 0x0008: has_alternate_uuid = True
-                        if u2 & 0x0004: has_msg_in_dsc = True
-                        if u2 & 0x0002: has_msg_in_uuidtext = True
-                        if u2 & 0x0001: has_act_id = True
-
-                        log_data_len2 = log_data_len
-                        pos3 = pos2
-                        if is_activity: # cur_aid [apple]
-                            u5, u6 = struct.unpack('<II', buffer[pos + pos3 : pos + pos3 + 8]) # check for activity
-                            if u6 == 0x80000000:
-                                act_id.append(u5)
-                                pos3 += 8
-                                log_data_len2 -= 8
-                            else:
-                                log.error('Expected activityID, got something else!')
-                            if has_unique_pid:
-                                proc_id = struct.unpack('<Q', buffer[pos + pos3 : pos + pos3 + 8])[0]
-                                pos3 += 8
-                                log_data_len2 -= 8
-                            if has_act_id: # another act_id # new_aid [apple]
-                                u5, u6 = struct.unpack('<II', buffer[pos + pos3 : pos + pos3 + 8])
-                                if u6 == 0x80000000:
-                                    act_id.append(u5)
-                                    pos3 += 8
-                                    log_data_len2 -= 8
-                                else:
-                                    log.error('Expected activityID, got something else!')
-                            if has_other_act_id: # yet another act_id # other_aid [apple]
-                                u5, u6 = struct.unpack('<II', buffer[pos + pos3 : pos + pos3 + 8])
-                                if u6 == 0x80000000:
-                                    act_id.append(u5)
-                                    pos3 += 8
-                                    log_data_len2 -= 8
-                                else:
-                                    log.error('Expected activityID, got something else!')
-                        else:
-                            if has_act_id:
-                                u5, u6 = struct.unpack('<II', buffer[pos + pos3 : pos + pos3 + 8])
-                                if u6 == 0x80000000:
-                                    act_id.append(u5)
-                                    pos3 += 8
-                                    log_data_len2 -= 8
-                                else:
-                                    log.error('Expected activityID, got something else!')
-
-                        if has_private_data:
-                            if private_strings:
-                                priv_str_v_offset, priv_str_len = struct.unpack('<HH', buffer[pos + pos3 : pos + pos3 + 4])
-                                pos3 += 4
-                                log_data_len2 -= 4
-                            else:
-                                log.error('Did not read priv_str_v_offset as no private_strings are present @ log 0x{:X}! is_activity={}'.format(log_file_pos, bool(is_activity)))
-
-                        u5 = struct.unpack('<I', buffer[pos + pos3 : pos + pos3 + 4])[0]
-                        pos3 += 4
-                        log_data_len2 -= 4
-
-                        if has_alternate_uuid:
-                            if not has_msg_in_uuidtext: # Then 2 bytes (uuid_file_index) instead of UUID
-                                uuid_file_id = struct.unpack('<h', buffer[pos + pos3 : pos + pos3 + 2])[0]
-                                pos3 += 2
-                                log_data_len2 -= 2
-                                uuid_found = False
-                                for extra_ref in proc_info.extra_file_refs:
-                                    if (extra_ref.id == uuid_file_id) and \
-                                    ( (u5 >= extra_ref.v_offset) and ( (u5-extra_ref.v_offset) < extra_ref.data_size) ):  # found it
-                                        ut = catalog.FileObjects[extra_ref.uuid_file_index]
-                                        format_str = ut.ReadFmtStringFromVirtualOffset(fmt_str_v_offset)
-                                        imageUUID = ut.Uuid
-                                        senderImagePath = ut.library_path
-                                        imageOffset = u5 - extra_ref.v_offset
-                                        uuid_found = True
-                                        break
-                                if not uuid_found:
-                                    log.error('no uuid found for absolute pc - uuid_file_id was {} u5=0x{:X} fmt_str_v_offset=0x{:X} @ 0x{:X} ct={}'.format(uuid_file_id, u5, fmt_str_v_offset, log_file_pos, ct))
-                                    format_str = '<compose failure [missing precomposed log]>' # error message from log utility
-                            else:             # UUID
-                                file_path = binascii.hexlify(buffer[pos + pos3 : pos + pos3 + 16]).upper()
-                                pos3 += 16
-                                log_data_len2 -= 16
-                                ## try to get format_str and lib from uuidtext file
-                                ut = None
-                                # search in existing files, likely will not find it here!
-                                for obj in catalog.FileObjects:
-                                    if obj.file.filename == file_path:
-                                        ut = obj
-                                        break
-                                if not ut: # search in other_uuidtext, as we may have seen this earlier
-                                    ut = self.other_uuidtext.get(file_path, None)
-                                if not ut: # Not found, so open and parse new file
-                                    uuidtext_full_path = self.vfs.path_join(self.uuidtext_folder_path, file_path[0:2], file_path[2:])
-                                    ut = Uuidtext(self.vfs.get_virtual_file(uuidtext_full_path, 'Uuidtext'), UUID(file_path))
-                                    self.other_uuidtext[file_path] = ut # Add to other_uuidtext, so we don't have to parse it again
-                                    if not ut.Parse():
-                                        ut = None
-                                        log.error('Error parsing uuidtext file {} @ 0x{:X} ct={}'.format(uuidtext_full_path, log_file_pos, ct))
-                                if ut:
-                                    format_str = ut.ReadFmtStringFromVirtualOffset(fmt_str_v_offset)
-                                    p_name = ut_cache.library_name
-                                    lib = ut.library_name
-                                    imageUUID = ut.Uuid
-                                    senderImagePath = ut.library_path
-                                else:
-                                    log.debug("Could not read from uuidtext {} @ 0x{:X} ct={}".format(file_path, log_file_pos, ct))
-
-                        if not is_activity:
-                            if has_subsys:
-                                item_id = struct.unpack('<H', buffer[pos + pos3 : pos + pos3 + 2])[0]
-                                pos3 += 2
-                                log_data_len2 -= 2
-                                sub_sys, cat = proc_info.GetSubSystemAndCategory(item_id)
-
-                            if has_ttl:
-                                ttl = struct.unpack('<B', buffer[pos + pos3 : pos + pos3 + 1])[0]
-                                pos3 += 1
-                                log_data_len2 -= 1
-
-                            if has_data_ref: #This is a ref to an object stored as type 0x0602 blob
-                                data_ref_id = struct.unpack('<H', buffer[pos + pos3 : pos + pos3 + 2])[0]
-                                pos3 += 2
-                                log_data_len2 -= 2
-                                log.debug('Data reference ID = {:4X}'.format(data_ref_id))
-
-                            if is_signpost:
-                                spid_val = struct.unpack('<Q', buffer[pos + pos3 : pos + pos3 + 8])[0]
-                                pos3 += 8
-                                log_data_len2 -= 8
-                                signpost_string = signpost_string % (spid_val)
-
-                            if has_sp_name:
-                                sp_name_ref = struct.unpack('<I', buffer[pos + pos3 : pos + pos3 + 4])[0]
-                                pos3 += 4
-                                log_data_len2 -= 4
-
-                        # Get format_str and lib now
-                        if has_msg_in_uuidtext: # u2 & 0x0002: # msg string in uuidtext file
-                            imageOffset = u5
-                            if has_alternate_uuid: # another uuidtext file was specified, already read that above
-                                if has_sp_name:
-                                    signpost_name = ut.ReadFmtStringFromVirtualOffset(sp_name_ref)
-                            else:
-                                imageUUID = ut_cache.Uuid
-                                senderImagePath = ut_cache.library_path
-                                format_str = ut_cache.ReadFmtStringFromVirtualOffset(fmt_str_v_offset)
-                                if has_sp_name:
-                                    signpost_name = ut_cache.ReadFmtStringFromVirtualOffset(sp_name_ref)
-                        elif has_msg_in_dsc: # u2 & 0x0004: # msg string in dsc file
-                            if has_sp_name:
-                                try:
-                                    signpost_name, c_a, c_b = dsc_cache.ReadFmtStringAndEntriesFromVirtualOffset(sp_name_ref)
-                                except:
-                                    log.error("Could not get signpost name! @ 0x{:X} ct={}".format(log_file_pos, ct))
-                            cache_b1 = dsc_cache.GetUuidEntryFromVirtualOffset(u5)
-                            if cache_b1:
-                                lib = cache_b1[4] # senderimage_name
-                                imageUUID = cache_b1[2]
-                                senderImagePath = cache_b1[3]
-                                imageOffset = u5 - cache_b1[0]
-
-                            try:
-                                if fmt_str_v_offset & 0x80000000: # check for highest bit
-                                    format_str = "%s"
-                                    log.debug("fmt_str_v_offset highest bit set @ 0x{:X} ct={}".format(log_file_pos, ct))
-                                else:
-                                    format_str, cache_a, cache_b = dsc_cache.ReadFmtStringAndEntriesFromVirtualOffset(fmt_str_v_offset)
-                            except:
-                                log.error('Failed to get DSC msg string @ 0x{:X} ct={}'.format(log_file_pos, ct))
-                        elif has_alternate_uuid: pass #u2 & 0x0008: # Parsed above
-                        else:
-                            log.warning("No message string flags! @ 0x{:X} ct={}".format(log_file_pos, ct))
-
-                        if log_data_len2:
-                            strings_slice = ''
-                            if has_private_data:
-                                if private_strings:
-                                    strings_start_offset = 0
-                                    strings_len = len(private_strings)
-                                    strings_start_offset = priv_str_v_offset - strings_v_offset
-                                    if (strings_start_offset > len(private_strings)) or (strings_start_offset < 0):
-                                        log.error('Error calculating strings virtual offset @ 0x{:X} ct={}'.format(log_file_pos, ct))
-                                    strings_slice = private_strings[strings_start_offset : strings_start_offset + priv_str_len]
-                                else:
-                                    log.error('Flag has_private_data but no strings present! @ 0x{:X} ct={}'.format(log_file_pos, ct))
-                            else:
-                                strings_slice = ''
-                            if u1 & 0x3 == 0x3: # data_descriptor_at_buffer_end
-                                log_data = self.ReadLogDataBuffer2(buffer[pos + pos3 : pos + pos3 + log_data_len2], log_data_len2, strings_slice)
-                            else:
-                                log_data = self.ReadLogDataBuffer(buffer[pos + pos3 : pos + pos3 + log_data_len2], log_data_len2, strings_slice)
-                        else:
-                            log_data = None
-                        if has_data_ref:
-                            unique_ref = data_ref_id << 64 | ct
-                            log_data = self.large_data.get(unique_ref, None)
-                            if log_data:
-                                log_data = log_data = self.ReadLogDataBuffer(log_data, len(log_data), '')
-                            else:
-                                log.error('Data Reference not found for unique_ref=0x{:X} ct={}!'.format(unique_ref, ct))
-                                format_str = "<decode: missing data>"
-                                # TODO - Sometimes this data is in another file, create a mechanism to deal with that
-                                # Eg: Logdata.Livedata.tracev3 will reference entries from Persist\*.tracev3
-                                #  There are very few of these in practice.
-
-                        log_msg = self.RecreateMsgFromFmtStringAndData(format_str, log_data, log_file_pos) if log_data else format_str
-                        if len(act_id) > 2: parentActivityIdentifier = act_id[-2]
-                        logs.append([self.file.filename, log_file_pos, ct, time, thread, log_type, act_id[-1], parentActivityIdentifier, \
-                                        pid, euid, ttl, p_name, lib, sub_sys, cat,\
-                                        signpost_name, signpost_string if is_signpost else '',
-                                        imageOffset, imageUUID, processImageUUID, senderImagePath, processImagePath,
-                                        log_msg
-                                    ])
-                    except Exception as ex:
-                        log.exception("Exception while processing log @ 0x{:X} ct={}, skipping that log entry!".format(log_file_pos, ct))
-                    ##
-                    debug_log_count += 1
-
-                    pos2 += log_data_len
-                    #padding
-                    if ((pos2 - start_skew) % 8) != 0:
-                        pos2 += 8 - ((pos2 - start_skew) % 8)
-                    num_logs_debug += 1
-
-                log.debug("Parsed {} type 6001 logs".format(num_logs_debug))
-
-                pos += data_size
-                if ((pos - start_skew) % 8):
-                    # sometimes no padding after privatedata. Try to detect null byte, if so pad it.
-                    if (pos+1 < len_buffer) and (buffer[pos:pos+1] == b'\x00'):
-                        pad_len = 8 - ((pos - start_skew) % 8)
-                        pos += pad_len
-                    else:
-                        log.warning('Avoided padding for firehose chunk ending @ 0x{:X}'.format(debug_file_pos + pos))
-            elif tag == 0x6002: # Oversize
-                ct, data_ref_id, data_len = struct.unpack('<QII', buffer[pos + pos2 : pos + pos2 + 16])
-                pos2 += 16
-                data = buffer[pos + pos2 : pos + pos2 + data_len]
-                self.large_data[data_ref_id << 64 | ct] = data
-
-                pos2 += data_len
-                ## Debug print
-                ts = FindClosestTimesyncItemInList(self.boot_uuid_ts_list, ct)
-                time = ts.time_stamp + ct - ts.continuousTime
-                log.debug("Type 6002 timestamp={} ({}), data_ref_id=0x{:X} @ 0x{:X}".format(ReadAPFSTime(time), ct, data_ref_id, log_file_pos))
-                pos += data_size
-                if (pos - start_skew) % 8:
-                    pad_len = 8 - ((pos - start_skew) % 8)
-                    pos += pad_len
-            elif tag == 0x6003: # State
-                log_type = 'State'
-                ct, activity_id, un7 = struct.unpack("<QII", buffer[pos + pos2 : pos + pos2 + 16])
-                pos2 += 16
-                uuid = UUID(bytes = buffer[pos + pos2 : pos + pos2 + 16])
-                pos2 += 16
-                data_type, data_len = struct.unpack('<II', buffer[pos + pos2 : pos + pos2 + 8])
-                pos2 += 8
-                if data_type == 1:
-                    pos2 += 128  # type 1 does not have any strings, it is blank or random bytes
-                else:
-                    obj_type_str_1 = ReadCString(buffer[pos + pos2 : pos + pos2 + 64])
-                    pos2 += 64
-                    obj_type_str_2 = ReadCString(buffer[pos + pos2 : pos + pos2 + 64])
-                    pos2 += 64
-
-                name = ReadCString(buffer[pos + pos2 : pos + pos2 + 64], 64)
-                pos2 += 64
-                # datatype  1=plist, 2=custom object, 3=unknown data object
-                log_msg = ''
-                if data_len:
-                    data = buffer[pos + pos2 : pos + pos2 + data_len]
-                    if data_type == 1: # plist  # serialized NS/CF object [Apple]
-                        try:
-                            plist = biplist.readPlistFromString(data)
-                            log_msg = unicode(plist)
-                        except:
-                            log.exception('Problem reading plist from log @ 0x{:X} ct={}'.format(log_file_pos, ct))
-                    elif data_type == 2:  #custom object, not being read by log utility in many cases!
-                        log.error('Did not read data of type {}, t1={}, t2={}, length=0x{:X} from log @ 0x{:X} ct={}'.format(data_type, obj_type_str_1, obj_type_str_2, data_len, log_file_pos, ct))
-                    elif data_type == 3:  # custom [Apple] #TODO - read non-plist data
-                        if obj_type_str_1 == 'location' and obj_type_str_2 == '_CLClientManagerStateTrackerState':
-                            log_msg = Read_CLClientManagerStateTrackerState(data)
-                        else:
-                            log.error('Did not read data of type {}, t1={}, t2={}, length=0x{:X} from log @ 0x{:X} ct={}'.format(data_type, obj_type_str_1, obj_type_str_2, data_len, log_file_pos, ct))
-                    else:
-                        log.error('Unknown data of type {}, t1={}, t2={}, length=0x{:X} from log @ 0x{:X} ct={}'.format(data_type, obj_type_str_1, obj_type_str_2, data_len, log_file_pos, ct))
-                    pos2 += data_len
-
-                try: # for any uncaught exception
-                    ut_cache = catalog.FileObjects[proc_info.uuid_file_index]
-                    p_name = ut_cache.library_name
-
-                    senderImagePath = '' # Can be same as processImagePath
-                    processImagePath = ut_cache.library_path
-                    imageOffset = 0  # Same as senderProgramCounter
-                    imageUUID = uuid
-                    processImageUUID = ut_cache.Uuid
-
-                    ts = FindClosestTimesyncItemInList(self.boot_uuid_ts_list, ct)
-                    time = ts.time_stamp + ct - ts.continuousTime
-                    #log.debug("Type 6003 timestamp={}".format(ReadAPFSTime(time)))
-
-                    logs.append([self.file.filename, log_file_pos, ct, time, 0, log_type, 0, 0, \
-                                pid, euid, ttl, p_name, str(uuid).upper(), '', '',\
-                                '', '',
-                                imageOffset, imageUUID, processImageUUID, senderImagePath, processImagePath,
-                                name + "\n" + log_msg
-                                ])
-                except:
-                    log.exception("Exception while processing logtype 'State' @ 0x{:X} ct={}, skipping that log entry!".format(log_file_pos, ct))
-                debug_log_count += 1
-
-                pos += data_size
-                if (pos - start_skew) % 8:
-                    pad_len = 8 - ((pos - start_skew) % 8)
-                    pos += pad_len
-            else:
-                log.info("Unexpected tag value 0x{:X} @ 0x{:X} (Expected 0x6001, 0x6002 or 0x6003)".format(tag, log_file_pos))
-                pos += data_size
-                pad_len = (pos - start_skew) % 8
-                if pad_len:
-                    pos += pad_len
-            #padding,moved to individual sections due to anomaly with few files, where privatedata in 0x6001 has no padding after!
-
-
-    def GetProcInfo(self, proc_id1, proc_id2, chunk_meta):
-        proc_info = chunk_meta.ProcInfos.get( proc_id2 | (proc_id1 << 32) , None)
-        if proc_info == None:
-            log.error("Could not find proc_info with proc_id1={} proc_id2={}".format(proc_id1, proc_id2))
-        return proc_info
-
-    def Parse(self, log_list_process_func=None):
-        '''Parse the traceV3 file, returns True/False.
-           'log_list_process_func' is a function the caller provides to
-           process a list of logs. It gets called periodically as logs are extracted.
-           Its syntax is log_list_process_func(logs_list, tracev3_object)
-           Here log_list = [ log_1, log_2, .. ], where each log_x item is a tuple
-           log_x = ( log_file_pos, continuous_time, time, thread, log_type,
-                    activity_id, parent_activity_id,
-                    pid, euid, ttl, p_name, lib, sub_system, category,
-                    signpost_name, signpost_string,
-                    image_offset, image_UUID, process_image_UUID,
-                    sender_image_path, process_image_path,
-                    log_msg
-                   )
-        '''
-        log.debug("-"*100 + "\r\nParsing traceV3 file {}".format(self.file.filename))
-        f = self.file.open()
-        if not f:
-            return False
-        try:
-            file_size = self.file.get_file_size()
-            chunk_header = f.read(16)
-            tag, subtag, data_length = self.ParseChunkHeader(chunk_header, 0)
-            if tag != 0x1000:
-                log.info('Wrong signature in traceV3 file, got 0x{:X} instead of 0x1000'.format(tag))
-                return False
-            if subtag != 0x11:
-                log.error('Cannot process this version of unified logging, version=0x{:X}'.format(subtag))
-                return False
-
-            buffer = f.read(data_length) # fileheader_data + items
-            self.ParseFileHeader(buffer, data_length)
-
-            pos = 16 + data_length
-            catalog = None
-            meta_chunk_index = 0
-            global debug_log_count
-            debug_log_count = 0
-            uncompressed_file_pos = pos
-            logs = []
-            while pos < file_size:
-                f.seek(pos)
-                chunk_header = f.read(16)
-                tag, subtag, data_length = self.ParseChunkHeader(chunk_header, uncompressed_file_pos)
-                buffer = f.read(data_length)
-                # Process buffer here
-                if tag == 0x600B:
-                    meta_chunk_index = 0
-                    catalog = self.ProcessMetaChunk(buffer, uncompressed_file_pos + 16) # debug_file_pos will be for uncompressed tracev3 only!
-                    uncompressed_file_pos += 16 + data_length
-                elif tag == 0x600D:
-                    uncompressed_buffer = DecompressChunkData(buffer, len(buffer))
-                    self.ProcessDataChunk(uncompressed_buffer, catalog, meta_chunk_index, uncompressed_file_pos + 16, logs)
-                    meta_chunk_index += 1
-                    uncompressed_file_pos += 16 + len(uncompressed_buffer)
-                else:
-                    log.info("Unknown header for chunk - 0x{:X} , skipping chunk @ 0x{:X}!".format(tag, pos))
-                    uncompressed_file_pos += 16 + data_length
-                if data_length % 8: # Go to QWORD boundary
-                    data_length += 8 - (data_length % 8)
-                if uncompressed_file_pos % 8: # just for the uncompressed file pos
-                    uncompressed_file_pos += 8 - (data_length % 8)
-                pos = pos + 16 + data_length
-                if log_list_process_func and (len(logs) > 100000):
-                    log_list_process_func(logs, self)
-                    logs = []
-            # outside loop, end of file reached, write remaining logs
-            if log_list_process_func and (len(logs) > 0):
-                log_list_process_func(logs, self)
-        except:
-            log.exception('traceV3 Parser error')
-        return True
-
-class CachedFiles():
-    '''
-        Optimization measure to parse and hold open file pointers for uuidtext/dsc files,
-        so they are not parsed again and again
-    '''
-    def __init__(self, v_fs):
-        self.vfs = v_fs
-        self.cached_dsc = {}      # Key = UUID string uppercase (no seperators), Val = Dsc object
-        self.cached_uuidtext = {} # Key = UUID string uppercase (no seperators), Val = Uuidtext object
-
-    def ParseFolder(self, uuidtext_folder_path):
-        '''Parse the uuidtext folder specified and parse all uuidtext/dsc files, adding them to the cache'''
-        try:
-            # dsc
-            dsc_path = self.vfs.path_join(uuidtext_folder_path, 'dsc')
-            entries = self.vfs.listdir(dsc_path)
-            for dsc_name in entries:
-                if len(dsc_name) == 32:
-                    dsc = Dsc(self.vfs.get_virtual_file(self.vfs.path_join(dsc_path, dsc_name), 'Dsc'))
-                    dsc.Parse()
-                    self.cached_dsc[dsc_name] = dsc
-
-            # uuidtext - can't have this or python will complain of too many open files!
-            # entries = self.vfs.listdir(uuidtext_folder_path)
-            # index = 0
-            # for index in range(0x100):
-            #     folder_name = '{:02X}'.format(index)
-            #     #if vfs.path_exists(folder_path):
-            #     if folder_name in entries:
-            #         folder_path = self.vfs.path_join(uuidtext_folder_path, folder_name)
-            #         uuid_names = self.vfs.listdir(folder_path)
-            #         for uuid_name in uuid_names:
-            #             if len(uuid_name) == 30: # filtering out possibly other files there!
-            #                 uuidtext_path = self.vfs.path_join(folder_path, uuid_name)
-            #                 ut = Uuidtext(self.vfs.get_virtual_file(uuidtext_path, 'Uuidtext'), UUID(folder_name + uuid_name))
-            #                 ut.Parse()
-            #                 self.cached_uuidtext[folder_name + uuid_name] = ut
-            #     else:
-            #         log.debug(folder_name + ' does not exist')
-        except Exception:
-            log.exception('')
-
-
-class Uuidtext():
-    def __init__(self, v_file, uuid):
-        self.file = v_file
-        self.flag1 = 0
-        self.flag2 = 0
-        self.num_entries = 0
-        self.entries = []   # [ [range_start_offset, data_offset, data_len], [..] , ..]
-        self.library_path = ''
-        self.library_name = ''
-        self.Uuid = uuid
-
-    def ReadFmtStringFromVirtualOffset(self, v_offset):
-        if not self.file.is_valid: return '<compose failure [UUID]>' # value returned by 'log' program if uuidtext is not found
-        if v_offset & 0x80000000: return '%s' # if highest bit is set
-        for entry in self.entries:
-            if (entry[0] <= v_offset) and ((entry[0] + entry[2]) > v_offset):
-                rel_offset = v_offset - entry[0]
-                f = self.file.file_pointer
-                f.seek(entry[1] + rel_offset)
-                buffer = f.read(entry[2] - rel_offset)
-                return ReadCString(buffer)
-        #Not found
-        log.error('Invalid bounds 0x{:X} for {}'.format(v_offset, str(self.Uuid))) # This is error msg from 'log'
-        return '<compose failure [UUID]>'
-
-    def Parse(self):
-        '''Parse the uuidtext file, returns True/False'''
-        f = self.file.open()
-        if not f:
-            return False
-        try:
-            buffer = f.read(16) # header
-            if buffer[0:4] != b'\x99\x88\x77\x66':
-                log.info('Wrong signature in uuidtext file, got 0x{} instead of 0x99887766'.format(binascii.hexlify(buffer[0:4])))
-                return False
-            self.flag1, self.flag2, self.num_entries = struct.unpack("<III", buffer[4:16])
-            # Read entry structures
-            buffer = f.read(8 * self.num_entries)
-            pos = 0
-            data_offset = 16 + (8 * self.num_entries)
-            for i in range(self.num_entries):
-                range_start_offset, data_len = struct.unpack("<II", buffer[pos:pos+8])
-                self.entries.append([range_start_offset, data_offset, data_len])
-                pos += 8
-                data_offset += data_len
-            # Read library path
-            f.seek(data_offset)
-            path_buffer = f.read(1024)
-            self.library_path = ReadCString(path_buffer)
-            self.library_name = os.path.basename(self.library_path)
-
-        except:
-            log.exception('Uuidtext Parser error')
-            self.file.is_valid = False
-        return True
-
-class Dsc():
-    def __init__(self, v_file):
-        self.file = v_file
-        self.version = 0
-        self.num_range_entries = 0
-        self.num_uuid_entries = 0
-        self.range_entries = []  # [ [uuid_index, v_off, data_offset, data_len], [..], ..] # data_offset is absolute in file
-        self.uuid_entries  = []  # [ [v_off,  size,  uuid,  lib_path, lib_name], [..], ..] # v_off is virt offset
-
-    def FindVirtualOffsetEntries(self, v_offset):
-        '''Return tuple (range_entry, uuid_entry) where range_entry[xx].size <= v_offset'''
-        ret_range_entry = None
-        ret_uuid_entry = None
-        for a in self.range_entries:
-            if (a[1] <= v_offset) and ((a[1] + a[3]) > v_offset):
-                ret_range_entry = a
-                ret_uuid_entry = self.uuid_entries[a[0]]
-                return (ret_range_entry, ret_uuid_entry)
-        #Not found
-        log.error('Failed to find v_offset in Dsc!')
-        return (None, None)
-
-    def ReadFmtStringAndEntriesFromVirtualOffset(self, v_offset):
-        range_entry, uuid_entry = self.FindVirtualOffsetEntries(v_offset)
-        if range_entry:
-            rel_offset = v_offset - range_entry[1]
-            f = self.file.file_pointer
-            f.seek(range_entry[2] + rel_offset)
-            buffer = f.read(range_entry[3] - rel_offset)
-            return (ReadCString(buffer), range_entry, uuid_entry)
-        return '<compose failure [UUID]>'
-
-    def GetUuidEntryFromUuid(self, uuid):
-        '''Find a uuid_entry from its UUID value'''
-        for b in self.uuid_entries:
-            if b[2] == uuid:
-                return b
-        #Not found
-        log.error('Failed to find uuid {} in Dsc!'.format(str(uuid)))
-        return b
-
-    def GetUuidEntryFromVirtualOffset(self, v_offset):
-        '''Returns uuid_entry where uuid_entry[xx].v_off <= v_offset and falls within allowed size'''
-        for b in self.uuid_entries:
-            if (b[0] <= v_offset) and ((b[0] + b[1]) > v_offset):
-                rel_offset = v_offset - b[0]
-                return b
-        #Not found
-        log.error('Failed to find uuid_entry for v_offset 0x{:X} in Dsc!'.format(v_offset))
-        return None
-
-    def DebugPrintDsc(self):
-        log.debug("DSC version={} file={}".format(self.version, self.file.filename))
-        log.debug("Range entry values")
-        for a in self.range_entries:
-            log.debug("{} {} {} {}".format(a[0], a[1], a[2], a[3]))
-        log.debug("Uuid entry values")
-        for b in self.uuid_entries:
-            log.debug("{} {} {} {} {}".format(b[0], b[1], b[2], b[3], b[4]))
-
-    def Parse(self):
-        '''Parse the dsc file, returns True/False'''
-        f = self.file.open()
-        if not f:
-            return False
-        try:
-            buffer = f.read(16) # header
-            if buffer[0:4] != b'hcsd':
-                log.info('Wrong signature in DSC file, got 0x{} instead of 0x68637364 (hcsd)'.format(binascii.hexlify(buffer[0:4])))
-                return False
-            self.version, self.num_range_entries, self.num_uuid_entries = struct.unpack("<III", buffer[4:16])
-            # Read range structures
-            buffer = f.read(16 * self.num_range_entries)
-            pos = 0
-            for i in range(self.num_range_entries):
-                uuid_index, v_off, data_offset, data_len = struct.unpack("<IIII", buffer[pos:pos+16])
-                self.range_entries.append([uuid_index, v_off, data_offset, data_len])
-                pos += 16
-            # Read uuid_entry structures
-            buffer = f.read(28 * self.num_uuid_entries)
-            pos = 0
-            for i in range(self.num_uuid_entries):
-                v_off, size = struct.unpack("<II", buffer[pos:pos+8])
-                uuid = UUID(bytes=buffer[pos+8:pos+24])
-                data_offset = struct.unpack("<I", buffer[pos+24:pos+28])[0]
-                f.seek(data_offset)
-                path_buffer = f.read(1024) # File path should not be >1024
-                lib_path = ReadCString(path_buffer)
-                lib_name = os.path.basename(lib_path)
-                self.uuid_entries.append([v_off, size, uuid, lib_path, lib_name])
-                pos += 28
-        except:
-            log.exception('DSC Parser error')
-            self.file.is_valid = False
-        return True
-
-def GetBootUuidTimeSyncList(ts_list, uuid):
-    '''
-        Searches ts_list for the boot uuid provided and returns the
-        timesync items list for that uuid
-    '''
-    for ts in ts_list:
-        if ts.header.boot_uuid == uuid:
-            return ts.items
-    log.error("Could not find boot uuid {} in Timesync!".format(uuid))
-    return None
-
-def FindClosestTimesyncItem(ts_list, uuid, continuousTime):
-    '''Searches ts_list for the boot_id specified by uuid and time'''
-    found_boot_id = False
-    for ts in ts_list:
-        if ts.header.boot_uuid == uuid:
-            found_boot_id = True
-            return FindClosestTimesyncItemInList(ts.items, continuousTime)
-
-    if not found_boot_id:
-        log.error("Could not find boot uuid {} in Timesync!".format(uuid))
-    return None
-
-def FindClosestTimesyncItemInList(ts_items, continuousTime):
-    '''Returns the closest timesync item from the provided ts_items list'''
-    closest_tsi = ts_items[0]
-    for item in ts_items:
-        if item.continuousTime > continuousTime:
-            break
-        else: # must be <
-            closest_tsi = item
-    return closest_tsi
-
-class Timesync:
-    def __init__(self, header):
-        self.header = header
-        self.items = []
-        #self.items_dict = {} # unused , use later for optimization
-
-class TimesyncHeader:
-
-    def __init__(self, sig, unk1, boot_uuid, ts_numer, ts_denom, ts, bias, is_dst):
-        self.signature = sig
-        self.unknown1  = unk1
-        self.boot_uuid = boot_uuid
-        self.ts_numerator   = ts_numer
-        self.ts_denominator = ts_denom
-        self.time_stamp = ts
-        self.bias_minutes   = bias
-        self.is_dst = (is_dst == 1) # 1 = DST
-
-class TimesyncItem:
-    '''Timesync item object'''
-    def __init__(self, ts_unknown, cont_time, ts, bias, is_dst):
-        #self.signature = sig # "Ts  " = sig?
-        self.ts_unknown = ts_unknown
-        self.continuousTime = cont_time
-        self.time_stamp = ts
-        self.bias_minutes = bias
-        self.is_dst = (is_dst == 1) # 1 = DST
-
-def ReadTimesyncFile(buffer, ts_list):
-    try:
-        pos = 0
-        size = len(buffer)
-        while pos < size:
-            sig, header_size, unk1  = struct.unpack("<HHI", buffer[pos:pos+8])
-            if sig != 0xBBB0:
-                log.error("not the right signature for Timesync header, got 0x{:04X} instead of 0x{:04X}, pos was 0x{:08X}".format(sig, 0x0030BBB0, pos))
-                break
-            uuid = UUID(bytes=buffer[pos+8:pos+24])
-            ts_numer, ts_denom, t_stamp, tz, is_dst = struct.unpack("<IIqiI", buffer[pos+24:pos+48])
-            ts_header = TimesyncHeader(sig, unk1, uuid, ts_numer, ts_denom, t_stamp, tz, is_dst)
-            pos += header_size # 0x30 (48) by default
-            if header_size != 0x30:
-                log.info("Timesync header was 0x{:X} bytes instead of 0x30(48) bytes!".format(size))
-            log.debug("TIMEHEAD {}  0x{:016X}  {} {}".format(uuid, t_stamp, ReadAPFSTime(t_stamp), 'boot'))
-            #TODO - TEST search ts_list for existing, not seen so far
-            existing_ts = None
-            for ts in ts_list:
-                if ts.header.boot_uuid == uuid:
-                    existing_ts = ts
-                    break
-            if existing_ts:
-                ts_obj = existing_ts
-            else:
-                ts_obj = Timesync(ts_header)
-                ts_list.append(ts_obj)
-                # Adding header timestamp as Ts type too with cont_time = 0
-                ts_obj.items.append(TimesyncItem(0, 0, t_stamp, tz, is_dst))
-            while pos < size:
-                if buffer[pos:pos+4] == b'Ts \x00':
-                    ts_unknown, cont_time, t_stamp, bias, is_dst = struct.unpack("<IqqiI", buffer[pos+4:pos+32])
-                    ts_obj.items.append(TimesyncItem(ts_unknown, cont_time, t_stamp, bias, is_dst))
-                    log.debug("TIMESYNC {}  0x{:016X}  {} {}".format(uuid, t_stamp, ReadAPFSTime(t_stamp), ts_unknown))
-                else:
-                    break # break this loop, parse as header
-                pos += 32
-    except Exception as ex:
-        log.exception("Exception reading TimesyncFile")
-
-def ReadTimesyncFolder(path, ts_list, vfs):
-    '''Reads files in the timesync folder specified by 'path' and populates ts_list
-       with timesync entries.
-       vfs = VirtualFileSystem object
-    '''
-    try:
-        entries = vfs.listdir(path)
-        for entry in sorted(entries): # sort the files by name, so continuous time will be sequential automatically
-            if entry.endswith(".timesync"):
-                file_path = vfs.path_join(path, entry)
-                log.debug('Trying to read timesync file {}'.format(file_path))
-                f = vfs.get_virtual_file(file_path, 'TimeSync').open()
-                if f:
-                    buffer = f.read() # should be a fairly small file!
-                    ReadTimesyncFile(buffer, ts_list)
-                    f.close()
-            else:
-                log.error("In Timesync folder, found non-ts file {}".format(entry))
-    except Exception:
-        log.exception('')
-
-def DebugPrintTSRead(ts_list):
-    for ts in ts_list:
-        h = ts.header
-        log.debug("HEADER = {} {} {} {} {} {}".format(h.uuid, h.flags1, h.flags2, ReadAPFSTime(h.time_stamp), -h.bias/60.0, h.is_dst))
-        for item in ts.items:
-            log.debug('ITEM={} {} {} {} {}'.format(item.ts_unknown, item.continuousTime, ReadAPFSTime(item.time_stamp), -item.bias/60., item.is_dst))
->>>>>>> f72b09c1
+            log.debug('ITEM={} {} {} {} {}'.format(item.ts_unknown, item.continuousTime, ReadAPFSTime(item.time_stamp), -item.bias/60., item.is_dst))